use std::cmp::max;
use crate::NearBridgeClient;
use crate::TransactionOptions;
use bitcoin::{OutPoint, TxOut};
use bridge_connector_common::result::{BridgeSdkError, Result};
use btc_utils::UTXO;
use near_primitives::types::Gas;
use near_primitives::{hash::CryptoHash, types::AccountId};
use near_rpc_client::{ChangeRequest, ViewRequest};
use serde_json::{json, Value};
use serde_with::{serde_as, DisplayFromStr};
use std::collections::HashMap;
use std::str::FromStr;

const FIN_BTC_TRANSFER_GAS: u64 = 300_000_000_000_000;
<<<<<<< HEAD
const BTC_VERIFY_WITHDRAW_GAS: u64 = 300_000_000_000_000;
const INIT_BTC_TRANSFER_GAS: u64 = 300_000_000_000_000;

const FIN_BTC_TRANSFER_DEPOSIT: u128 = 0;
const BTC_VERIFY_WITHDRAW_DEPOSIT: u128 = 0;
const INIT_BTC_TRANSFER_DEPOSIT: u128 = 1;
=======
const INIT_BTC_TRANSFER_GAS: u64 = 300_000_000_000_000;

const FIN_BTC_TRANSFER_DEPOSIT: u128 = 0;
const INIT_BTC_TRANSFER_DEPOSIT: u128 = 1;

pub const MAX_RATIO: u32 = 10000;

>>>>>>> c3dff8b1

#[serde_as]
#[derive(Clone, serde::Serialize, serde::Deserialize)]
pub struct PostAction {
    pub receiver_id: AccountId,
    #[serde_as(as = "DisplayFromStr")]
    pub amount: u128,
    pub memo: Option<String>,
    pub msg: String,
    pub gas: Option<Gas>,
}

#[derive(Clone, serde::Serialize, serde::Deserialize)]
pub struct DepositMsg {
    pub recipient_id: AccountId,
    #[serde(skip_serializing_if = "Option::is_none")]
    pub post_actions: Option<Vec<PostAction>>,
    #[serde(skip_serializing_if = "Option::is_none")]
    pub extra_msg: Option<String>,
}

#[derive(Clone, serde::Serialize, serde::Deserialize)]
pub struct FinBtcTransferArgs {
    pub deposit_msg: DepositMsg,
    pub tx_bytes: Vec<u8>,
    pub vout: usize,
    pub tx_block_blockhash: String,
    pub tx_index: u64,
    pub merkle_proof: Vec<String>,
}

#[derive(Clone, serde::Serialize, serde::Deserialize)]
<<<<<<< HEAD
pub struct BtcVerifyWithdrawArgs {
    pub tx_id: String,
    pub tx_block_blockhash: String,
    pub tx_index: u64,
    pub merkle_proof: Vec<String>,
}

#[derive(Clone, serde::Serialize, serde::Deserialize)]
=======
>>>>>>> c3dff8b1
pub enum TokenReceiverMessage {
    DepositProtocolFee,
    Withdraw {
        target_btc_address: String,
        input: Vec<OutPoint>,
        output: Vec<TxOut>,
    },
}

#[serde_as]
#[derive(Clone, serde::Serialize, serde::Deserialize)]
<<<<<<< HEAD
=======
pub struct BridgeFee {
    #[serde_as(as = "DisplayFromStr")]
    pub fee_min: u128,
    pub fee_rate: u32,
    pub protocol_fee_rate: u32,
}

impl BridgeFee {
    pub fn get_fee(&self, amount: u128) -> u128 {
        std::cmp::max(
            amount * u128::from(self.fee_rate) / u128::from(MAX_RATIO),
            self.fee_min,
        )
    }
}

#[serde_as]
#[derive(Clone, serde::Serialize, serde::Deserialize)]
>>>>>>> c3dff8b1
struct WithdrawBridgeFee {
    #[serde_as(as = "DisplayFromStr")]
    fee_min: u128,
    fee_rate: u64,
    protocol_fee_rate: u64,
}

<<<<<<< HEAD
=======
#[serde_as]
>>>>>>> c3dff8b1
#[derive(Clone, serde::Serialize, serde::Deserialize)]
struct PartialConfig {
    withdraw_bridge_fee: WithdrawBridgeFee,
    change_address: String,
<<<<<<< HEAD
=======
    deposit_bridge_fee: BridgeFee,
    #[serde_as(as = "DisplayFromStr")]
    min_deposit_amount: u128,
>>>>>>> c3dff8b1
}

impl NearBridgeClient {
    /// Finalizes a BTC transfer by calling verify_deposit on the BTC connector contract.
    #[tracing::instrument(skip_all, name = "NEAR FIN BTC TRANSFER")]
    pub async fn fin_btc_transfer(
        &self,
        args: FinBtcTransferArgs,
        transaction_options: TransactionOptions,
        wait_final_outcome_timeout_sec: Option<u64>,
    ) -> Result<CryptoHash> {
        let endpoint = self.endpoint()?;
        let btc_connector = self.btc_connector()?;
        let tx_hash = near_rpc_client::change_and_wait(
            endpoint,
            ChangeRequest {
                signer: self.signer()?,
                nonce: transaction_options.nonce,
                receiver_id: btc_connector,
                method_name: "verify_deposit".to_string(),
                args: serde_json::json!(args).to_string().into_bytes(),
                gas: FIN_BTC_TRANSFER_GAS,
                deposit: FIN_BTC_TRANSFER_DEPOSIT,
            },
            transaction_options.wait_until,
            wait_final_outcome_timeout_sec,
        )
        .await?;

        tracing::info!(
            tx_hash = tx_hash.to_string(),
            "Sent BTC finalize transfer transaction"
        );
        Ok(tx_hash)
    }

<<<<<<< HEAD
    // Submit the proof to the btc_connector on NEAR that the withdraw transfer
    // to Bitcoin was successfully completed. It is needed in order to store the new change UTXO
    // and to ensure the relayer receives the fee.
    #[tracing::instrument(skip_all, name = "NEAR BTC VERIFY WITHDRAW")]
    pub async fn btc_verify_withdraw(
        &self,
        args: BtcVerifyWithdrawArgs,
        transaction_options: TransactionOptions,
        wait_final_outcome_timeout_sec: Option<u64>,
    ) -> Result<CryptoHash> {
        let endpoint = self.endpoint()?;
        let btc_connector = self.btc_connector()?;
        let tx_hash = near_rpc_client::change_and_wait(
            endpoint,
            ChangeRequest {
                signer: self.signer()?,
                nonce: transaction_options.nonce,
                receiver_id: btc_connector,
                method_name: "verify_withdraw".to_string(),
                args: serde_json::json!(args).to_string().into_bytes(),
                gas: BTC_VERIFY_WITHDRAW_GAS,
                deposit: BTC_VERIFY_WITHDRAW_DEPOSIT,
            },
            transaction_options.wait_until,
            wait_final_outcome_timeout_sec,
        )
        .await?;

        tracing::info!(
            tx_hash = tx_hash.to_string(),
            "Sent BTC Verify Withdraw transaction"
        );
        Ok(tx_hash)
    }

=======
>>>>>>> c3dff8b1
    /// Init a BTC transfer from Near to BTC.
    #[tracing::instrument(skip_all, name = "NEAR INIT BTC TRANSFER")]
    pub async fn init_btc_transfer_near_to_btc(
        &self,
        amount: u128,
        msg: TokenReceiverMessage,
        transaction_options: TransactionOptions,
        wait_final_outcome_timeout_sec: Option<u64>,
    ) -> Result<CryptoHash> {
        let endpoint = self.endpoint()?;
        let btc = self.btc()?;
        let btc_connector = self.btc_connector()?;
        let tx_hash = near_rpc_client::change_and_wait(
            endpoint,
            ChangeRequest {
                signer: self.signer()?,
                nonce: transaction_options.nonce,
                receiver_id: btc,
                method_name: "ft_transfer_call".to_string(),
                args: serde_json::json!({
                    "receiver_id": btc_connector,
                    "amount": amount.to_string(),
                    "msg": json!(msg).to_string(),
                })
                .to_string()
                .into_bytes(),
                gas: INIT_BTC_TRANSFER_GAS,
                deposit: INIT_BTC_TRANSFER_DEPOSIT,
            },
            transaction_options.wait_until,
            wait_final_outcome_timeout_sec,
        )
        .await?;

        tracing::info!(tx_hash = tx_hash.to_string(), "Init BTC transfer");
        Ok(tx_hash)
    }

    pub async fn get_btc_address(
        &self,
        recipient_id: &str,
        amount: u128,
        fee: u128,
    ) -> Result<String> {
        let deposit_msg = self.get_deposit_msg_for_omni_bridge(recipient_id, amount, fee)?;
        let endpoint = self.endpoint()?;
        let btc_connector = self.btc_connector()?;

        let response = near_rpc_client::view(
            endpoint,
            ViewRequest {
                contract_account_id: btc_connector,
                method_name: "get_user_deposit_address".to_string(),
                args: serde_json::json!({
                    "deposit_msg": deposit_msg
                }),
            },
        )
        .await?;

        let btc_address = serde_json::from_slice::<String>(&response)?;
        Ok(btc_address)
    }

    pub async fn get_utxos(&self) -> Result<HashMap<String, UTXO>> {
        let endpoint = self.endpoint()?;
        let btc_connector = self.btc_connector()?;

        let response = near_rpc_client::view(
            endpoint,
            ViewRequest {
                contract_account_id: btc_connector,
                method_name: "get_utxos_paged".to_string(),
                args: serde_json::json!({}),
            },
        )
        .await?;

        let utxos = serde_json::from_slice::<HashMap<String, UTXO>>(&response)?;
        Ok(utxos)
    }

    pub async fn get_withdraw_fee(&self) -> Result<u128> {
        let config = self.get_config().await?;
        Ok(config.withdraw_bridge_fee.fee_min)
    }

    pub async fn get_change_address(&self) -> Result<String> {
        let config = self.get_config().await?;
        Ok(config.change_address)
    }

<<<<<<< HEAD
=======
    pub async fn get_amount_to_transfer(&self, amount: u128) -> Result<u128> {
        let config = self.get_config().await?;
        Ok(max(config.deposit_bridge_fee.get_fee(amount) + amount, config.min_deposit_amount))
    }

>>>>>>> c3dff8b1
    async fn get_config(&self) -> Result<PartialConfig> {
        let endpoint = self.endpoint()?;
        let btc_connector = self.btc_connector()?;

        let response = near_rpc_client::view(
            endpoint,
            ViewRequest {
                contract_account_id: btc_connector,
                method_name: "get_config".to_string(),
                args: serde_json::json!({}),
            },
        )
        .await?;

        Ok(serde_json::from_slice::<PartialConfig>(&response)?)
    }

    pub fn get_deposit_msg_for_omni_bridge(
        &self,
        recipient_id: &str,
        amount: u128,
        fee: u128,
    ) -> Result<DepositMsg> {
        if recipient_id.contains(':') {
            let omni_bridge_id = self.omni_bridge_id()?;
            let account_id = self.account_id()?;
            Ok(DepositMsg {
                recipient_id: account_id,
                post_actions: Some(vec![PostAction {
                    receiver_id: omni_bridge_id,
                    amount,
                    memo: None,
                    msg: json!({
                        "recipient": recipient_id.to_string(),
                        "fee": fee.to_string(),
                        "native_token_fee": "0",
                    })
                    .to_string(),
                    gas: None,
                }]),
                extra_msg: None,
            })
        } else {
            Ok(DepositMsg {
                recipient_id: recipient_id.parse().map_err(|err| {
                    BridgeSdkError::BtcClientError(format!("Incorrect recipient_id: {err}"))
                })?,
                post_actions: None,
                extra_msg: None,
            })
        }
    }

    pub async fn get_btc_tx_data(
        &self,
        near_tx_hash: String,
        relayer: Option<AccountId>,
    ) -> Result<Vec<u8>> {
        let tx_hash = CryptoHash::from_str(&near_tx_hash).map_err(|err| {
            BridgeSdkError::BtcClientError(format!("Error on parsing Near Tx Hash: {err}"))
        })?;

        let relayer_id = relayer.unwrap_or(self.satoshi_relayer()?);
        let log = self
            .extract_transfer_log(tx_hash, Some(relayer_id), "signed_btc_transaction")
            .await?;

        let json_str = log
            .strip_prefix("EVENT_JSON:")
            .ok_or(BridgeSdkError::BtcClientError("Incorrect logs".to_string()))?;
        let v: Value = serde_json::from_str(json_str)?;
        let bytes = v["data"][0]["tx_bytes"]
            .as_array()
            .ok_or_else(|| {
                BridgeSdkError::BtcClientError(
                    "Expected 'tx_bytes' to be an array in logs".to_string(),
                )
            })?
            .iter()
            .map(|val| {
                let num = val.as_u64().ok_or_else(|| {
                    BridgeSdkError::BtcClientError(format!(
                        "Expected u64 value in 'tx_bytes', got: {val}"
                    ))
                })?;

                u8::try_from(num).map_err(|e| {
                    BridgeSdkError::BtcClientError(format!(
                        "Value {num} in 'tx_bytes' is out of range for u8: {e}"
                    ))
                })
            })
            .collect::<Result<Vec<u8>>>()?;

        Ok(bytes)
    }

    pub fn btc_connector(&self) -> Result<AccountId> {
        self.btc_connector
            .as_ref()
            .ok_or(BridgeSdkError::ConfigError(
                "BTC Connector account id is not set".to_string(),
            ))?
            .parse::<AccountId>()
            .map_err(|_| {
                BridgeSdkError::ConfigError("Invalid btc connector account id".to_string())
            })
    }

    pub fn btc(&self) -> Result<AccountId> {
        self.btc
            .as_ref()
            .ok_or(BridgeSdkError::ConfigError(
                "Bitcoin account id is not set".to_string(),
            ))?
            .parse::<AccountId>()
            .map_err(|_| BridgeSdkError::ConfigError("Invalid bitcoin account id".to_string()))
    }

    pub fn satoshi_relayer(&self) -> Result<AccountId> {
        self.satoshi_relayer
            .as_ref()
            .ok_or(BridgeSdkError::ConfigError(
                "Satoshi Relayer account id is not set".to_string(),
            ))?
            .parse::<AccountId>()
            .map_err(|_| {
                BridgeSdkError::ConfigError("Invalid Satoshi Relayer account id".to_string())
            })
    }
}<|MERGE_RESOLUTION|>--- conflicted
+++ resolved
@@ -13,22 +13,15 @@
 use std::str::FromStr;
 
 const FIN_BTC_TRANSFER_GAS: u64 = 300_000_000_000_000;
-<<<<<<< HEAD
 const BTC_VERIFY_WITHDRAW_GAS: u64 = 300_000_000_000_000;
 const INIT_BTC_TRANSFER_GAS: u64 = 300_000_000_000_000;
 
 const FIN_BTC_TRANSFER_DEPOSIT: u128 = 0;
 const BTC_VERIFY_WITHDRAW_DEPOSIT: u128 = 0;
 const INIT_BTC_TRANSFER_DEPOSIT: u128 = 1;
-=======
-const INIT_BTC_TRANSFER_GAS: u64 = 300_000_000_000_000;
-
-const FIN_BTC_TRANSFER_DEPOSIT: u128 = 0;
-const INIT_BTC_TRANSFER_DEPOSIT: u128 = 1;
 
 pub const MAX_RATIO: u32 = 10000;
 
->>>>>>> c3dff8b1
 
 #[serde_as]
 #[derive(Clone, serde::Serialize, serde::Deserialize)]
@@ -61,7 +54,6 @@
 }
 
 #[derive(Clone, serde::Serialize, serde::Deserialize)]
-<<<<<<< HEAD
 pub struct BtcVerifyWithdrawArgs {
     pub tx_id: String,
     pub tx_block_blockhash: String,
@@ -70,8 +62,6 @@
 }
 
 #[derive(Clone, serde::Serialize, serde::Deserialize)]
-=======
->>>>>>> c3dff8b1
 pub enum TokenReceiverMessage {
     DepositProtocolFee,
     Withdraw {
@@ -83,8 +73,6 @@
 
 #[serde_as]
 #[derive(Clone, serde::Serialize, serde::Deserialize)]
-<<<<<<< HEAD
-=======
 pub struct BridgeFee {
     #[serde_as(as = "DisplayFromStr")]
     pub fee_min: u128,
@@ -103,7 +91,6 @@
 
 #[serde_as]
 #[derive(Clone, serde::Serialize, serde::Deserialize)]
->>>>>>> c3dff8b1
 struct WithdrawBridgeFee {
     #[serde_as(as = "DisplayFromStr")]
     fee_min: u128,
@@ -111,20 +98,14 @@
     protocol_fee_rate: u64,
 }
 
-<<<<<<< HEAD
-=======
 #[serde_as]
->>>>>>> c3dff8b1
 #[derive(Clone, serde::Serialize, serde::Deserialize)]
 struct PartialConfig {
     withdraw_bridge_fee: WithdrawBridgeFee,
     change_address: String,
-<<<<<<< HEAD
-=======
     deposit_bridge_fee: BridgeFee,
     #[serde_as(as = "DisplayFromStr")]
     min_deposit_amount: u128,
->>>>>>> c3dff8b1
 }
 
 impl NearBridgeClient {
@@ -161,7 +142,6 @@
         Ok(tx_hash)
     }
 
-<<<<<<< HEAD
     // Submit the proof to the btc_connector on NEAR that the withdraw transfer
     // to Bitcoin was successfully completed. It is needed in order to store the new change UTXO
     // and to ensure the relayer receives the fee.
@@ -197,8 +177,6 @@
         Ok(tx_hash)
     }
 
-=======
->>>>>>> c3dff8b1
     /// Init a BTC transfer from Near to BTC.
     #[tracing::instrument(skip_all, name = "NEAR INIT BTC TRANSFER")]
     pub async fn init_btc_transfer_near_to_btc(
@@ -291,14 +269,11 @@
         Ok(config.change_address)
     }
 
-<<<<<<< HEAD
-=======
     pub async fn get_amount_to_transfer(&self, amount: u128) -> Result<u128> {
         let config = self.get_config().await?;
         Ok(max(config.deposit_bridge_fee.get_fee(amount) + amount, config.min_deposit_amount))
     }
 
->>>>>>> c3dff8b1
     async fn get_config(&self) -> Result<PartialConfig> {
         let endpoint = self.endpoint()?;
         let btc_connector = self.btc_connector()?;
