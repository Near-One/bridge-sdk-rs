use std::cmp::max;
use crate::NearBridgeClient;
use crate::TransactionOptions;
use bitcoin::{OutPoint, TxOut};
use bridge_connector_common::result::{BridgeSdkError, Result};
use btc_utils::UTXO;
use near_primitives::types::Gas;
use near_primitives::{hash::CryptoHash, types::AccountId};
use near_rpc_client::{ChangeRequest, ViewRequest};
use serde_json::{json, Value};
use serde_with::{serde_as, DisplayFromStr};
use std::collections::HashMap;
use std::str::FromStr;

const FIN_BTC_TRANSFER_GAS: u64 = 300_000_000_000_000;
const INIT_BTC_TRANSFER_GAS: u64 = 300_000_000_000_000;

const FIN_BTC_TRANSFER_DEPOSIT: u128 = 0;
<<<<<<< HEAD
const INIT_BTC_TRANSFER_DEPOSIT: u128 = 1;
=======
pub const MAX_RATIO: u32 = 10000;
>>>>>>> 6bc18a9d

#[serde_as]
#[derive(Clone, serde::Serialize, serde::Deserialize)]
pub struct PostAction {
    pub receiver_id: AccountId,
    #[serde_as(as = "DisplayFromStr")]
    pub amount: u128,
    pub memo: Option<String>,
    pub msg: String,
    pub gas: Option<Gas>,
}

#[derive(Clone, serde::Serialize, serde::Deserialize)]
pub struct DepositMsg {
    pub recipient_id: AccountId,
    #[serde(skip_serializing_if = "Option::is_none")]
    pub post_actions: Option<Vec<PostAction>>,
    #[serde(skip_serializing_if = "Option::is_none")]
    pub extra_msg: Option<String>,
}

#[derive(Clone, serde::Serialize, serde::Deserialize)]
pub struct FinBtcTransferArgs {
    pub deposit_msg: DepositMsg,
    pub tx_bytes: Vec<u8>,
    pub vout: usize,
    pub tx_block_blockhash: String,
    pub tx_index: u64,
    pub merkle_proof: Vec<String>,
}

<<<<<<< HEAD
#[derive(Clone, serde::Serialize, serde::Deserialize)]
pub enum TokenReceiverMessage {
    DepositProtocolFee,
    Withdraw {
        target_btc_address: String,
        input: Vec<OutPoint>,
        output: Vec<TxOut>,
    },
}

#[serde_as]
#[derive(Clone, serde::Serialize, serde::Deserialize)]
struct WithdrawBridgeFee {
    #[serde_as(as = "DisplayFromStr")]
    fee_min: u128,
    fee_rate: u64,
    protocol_fee_rate: u64,
}

#[derive(Clone, serde::Serialize, serde::Deserialize)]
struct PartialConfig {
    withdraw_bridge_fee: WithdrawBridgeFee,
    change_address: String,
=======
#[serde_as]
#[derive(Clone, serde::Serialize, serde::Deserialize)]
pub struct BridgeFee {
    #[serde_as(as = "DisplayFromStr")]
    pub fee_min: u128,
    pub fee_rate: u32,
    pub protocol_fee_rate: u32,
}

impl BridgeFee {
    pub fn get_fee(&self, amount: u128) -> u128 {
        std::cmp::max(
            amount * u128::from(self.fee_rate) / u128::from(MAX_RATIO),
            self.fee_min,
        )
    }
}

#[serde_as]
#[derive(Clone, serde::Serialize, serde::Deserialize)]
struct PartialConfig {
    deposit_bridge_fee: BridgeFee,
    #[serde_as(as = "DisplayFromStr")]
    min_deposit_amount: u128,
>>>>>>> 6bc18a9d
}

impl NearBridgeClient {
    /// Finalizes a BTC transfer by calling verify_deposit on the BTC connector contract.
    #[tracing::instrument(skip_all, name = "NEAR FIN BTC TRANSFER")]
    pub async fn fin_btc_transfer(
        &self,
        args: FinBtcTransferArgs,
        transaction_options: TransactionOptions,
        wait_final_outcome_timeout_sec: Option<u64>,
    ) -> Result<CryptoHash> {
        let endpoint = self.endpoint()?;
        let btc_connector = self.btc_connector()?;
        let tx_hash = near_rpc_client::change_and_wait(
            endpoint,
            ChangeRequest {
                signer: self.signer()?,
                nonce: transaction_options.nonce,
                receiver_id: btc_connector,
                method_name: "verify_deposit".to_string(),
                args: serde_json::json!(args).to_string().into_bytes(),
                gas: FIN_BTC_TRANSFER_GAS,
                deposit: FIN_BTC_TRANSFER_DEPOSIT,
            },
            transaction_options.wait_until,
            wait_final_outcome_timeout_sec,
        )
        .await?;

        tracing::info!(
            tx_hash = tx_hash.to_string(),
            "Sent BTC finalize transfer transaction"
        );
        Ok(tx_hash)
    }

    /// Init a BTC transfer from Near to BTC.
    #[tracing::instrument(skip_all, name = "NEAR INIT BTC TRANSFER")]
    pub async fn init_btc_transfer_near_to_btc(
        &self,
        amount: u128,
        msg: TokenReceiverMessage,
        transaction_options: TransactionOptions,
        wait_final_outcome_timeout_sec: Option<u64>,
    ) -> Result<CryptoHash> {
        let endpoint = self.endpoint()?;
        let btc = self.btc()?;
        let btc_connector = self.btc_connector()?;
        let tx_hash = near_rpc_client::change_and_wait(
            endpoint,
            ChangeRequest {
                signer: self.signer()?,
                nonce: transaction_options.nonce,
                receiver_id: btc,
                method_name: "ft_transfer_call".to_string(),
                args: serde_json::json!({
                    "receiver_id": btc_connector,
                    "amount": amount.to_string(),
                    "msg": json!(msg).to_string(),
                })
                .to_string()
                .into_bytes(),
                gas: INIT_BTC_TRANSFER_GAS,
                deposit: INIT_BTC_TRANSFER_DEPOSIT,
            },
            transaction_options.wait_until,
            wait_final_outcome_timeout_sec,
        )
        .await?;

        tracing::info!(tx_hash = tx_hash.to_string(), "Init BTC transfer");
        Ok(tx_hash)
    }

    pub async fn get_btc_address(
        &self,
        recipient_id: &str,
        amount: u128,
        fee: u128,
    ) -> Result<String> {
        let deposit_msg = self.get_deposit_msg_for_omni_bridge(recipient_id, amount, fee)?;
        let endpoint = self.endpoint()?;
        let btc_connector = self.btc_connector()?;

        let response = near_rpc_client::view(
            endpoint,
            ViewRequest {
                contract_account_id: btc_connector,
                method_name: "get_user_deposit_address".to_string(),
                args: serde_json::json!({
                    "deposit_msg": deposit_msg
                }),
            },
        )
        .await?;

        let btc_address = serde_json::from_slice::<String>(&response)?;
        Ok(btc_address)
    }

<<<<<<< HEAD
    pub async fn get_utxos(&self) -> Result<HashMap<String, UTXO>> {
        let endpoint = self.endpoint()?;
        let btc_connector = self.btc_connector()?;

        let response = near_rpc_client::view(
            endpoint,
            ViewRequest {
                contract_account_id: btc_connector,
                method_name: "get_utxos_paged".to_string(),
                args: serde_json::json!({}),
            },
        )
        .await?;

        let utxos = serde_json::from_slice::<HashMap<String, UTXO>>(&response)?;
        Ok(utxos)
    }

    pub async fn get_withdraw_fee(&self) -> Result<u128> {
        let config = self.get_config().await?;
        Ok(config.withdraw_bridge_fee.fee_min)
    }

    pub async fn get_change_address(&self) -> Result<String> {
        let config = self.get_config().await?;
        Ok(config.change_address)
=======
    pub async fn get_amount_to_transfer(&self, amount: u128) -> Result<u128> {
        let config = self.get_config().await?;
        Ok(max(config.deposit_bridge_fee.get_fee(amount) + amount, config.min_deposit_amount))
>>>>>>> 6bc18a9d
    }

    async fn get_config(&self) -> Result<PartialConfig> {
        let endpoint = self.endpoint()?;
        let btc_connector = self.btc_connector()?;

        let response = near_rpc_client::view(
            endpoint,
            ViewRequest {
                contract_account_id: btc_connector,
                method_name: "get_config".to_string(),
                args: serde_json::json!({}),
            },
        )
<<<<<<< HEAD
        .await?;
=======
            .await?;
>>>>>>> 6bc18a9d

        Ok(serde_json::from_slice::<PartialConfig>(&response)?)
    }

    pub fn get_deposit_msg_for_omni_bridge(
        &self,
        recipient_id: &str,
        amount: u128,
        fee: u128,
    ) -> Result<DepositMsg> {
        if recipient_id.contains(':') {
            let omni_bridge_id = self.omni_bridge_id()?;
            let account_id = self.account_id()?;
            Ok(DepositMsg {
                recipient_id: account_id,
                post_actions: Some(vec![PostAction {
                    receiver_id: omni_bridge_id,
                    amount,
                    memo: None,
                    msg: json!({
                        "recipient": recipient_id.to_string(),
                        "fee": fee.to_string(),
                        "native_token_fee": "0",
                    })
                    .to_string(),
                    gas: None,
                }]),
                extra_msg: None,
            })
        } else {
            Ok(DepositMsg {
                recipient_id: recipient_id.parse().map_err(|err| {
                    BridgeSdkError::BtcClientError(format!("Incorrect recipient_id: {err}"))
                })?,
                post_actions: None,
                extra_msg: None,
            })
        }
    }

    pub async fn get_btc_tx_data(
        &self,
        near_tx_hash: String,
        relayer: Option<AccountId>,
    ) -> Result<Vec<u8>> {
        let tx_hash = CryptoHash::from_str(&near_tx_hash).map_err(|err| {
            BridgeSdkError::BtcClientError(format!("Error on parsing Near Tx Hash: {err}"))
        })?;

        let relayer_id = relayer.unwrap_or(self.satoshi_relayer()?);
        let log = self
            .extract_transfer_log(tx_hash, Some(relayer_id), "signed_btc_transaction")
            .await?;

        let json_str = log
            .strip_prefix("EVENT_JSON:")
            .ok_or(BridgeSdkError::BtcClientError("Incorrect logs".to_string()))?;
        let v: Value = serde_json::from_str(json_str)?;
        let bytes = v["data"][0]["tx_bytes"]
            .as_array()
            .ok_or_else(|| {
                BridgeSdkError::BtcClientError(
                    "Expected 'tx_bytes' to be an array in logs".to_string(),
                )
            })?
            .iter()
            .map(|val| {
                let num = val.as_u64().ok_or_else(|| {
                    BridgeSdkError::BtcClientError(format!(
                        "Expected u64 value in 'tx_bytes', got: {val}"
                    ))
                })?;

                u8::try_from(num).map_err(|e| {
                    BridgeSdkError::BtcClientError(format!(
                        "Value {num} in 'tx_bytes' is out of range for u8: {e}"
                    ))
                })
            })
            .collect::<Result<Vec<u8>>>()?;

        Ok(bytes)
    }

    pub fn btc_connector(&self) -> Result<AccountId> {
        self.btc_connector
            .as_ref()
            .ok_or(BridgeSdkError::ConfigError(
                "BTC Connector account id is not set".to_string(),
            ))?
            .parse::<AccountId>()
            .map_err(|_| {
                BridgeSdkError::ConfigError("Invalid btc connector account id".to_string())
            })
    }

    pub fn btc(&self) -> Result<AccountId> {
        self.btc
            .as_ref()
            .ok_or(BridgeSdkError::ConfigError(
                "Bitcoin account id is not set".to_string(),
            ))?
            .parse::<AccountId>()
            .map_err(|_| BridgeSdkError::ConfigError("Invalid bitcoin account id".to_string()))
    }

    pub fn satoshi_relayer(&self) -> Result<AccountId> {
        self.satoshi_relayer
            .as_ref()
            .ok_or(BridgeSdkError::ConfigError(
                "Satoshi Relayer account id is not set".to_string(),
            ))?
            .parse::<AccountId>()
            .map_err(|_| {
                BridgeSdkError::ConfigError("Invalid Satoshi Relayer account id".to_string())
            })
    }
}<|MERGE_RESOLUTION|>--- conflicted
+++ resolved
@@ -16,11 +16,10 @@
 const INIT_BTC_TRANSFER_GAS: u64 = 300_000_000_000_000;
 
 const FIN_BTC_TRANSFER_DEPOSIT: u128 = 0;
-<<<<<<< HEAD
 const INIT_BTC_TRANSFER_DEPOSIT: u128 = 1;
-=======
+
 pub const MAX_RATIO: u32 = 10000;
->>>>>>> 6bc18a9d
+
 
 #[serde_as]
 #[derive(Clone, serde::Serialize, serde::Deserialize)]
@@ -52,7 +51,6 @@
     pub merkle_proof: Vec<String>,
 }
 
-<<<<<<< HEAD
 #[derive(Clone, serde::Serialize, serde::Deserialize)]
 pub enum TokenReceiverMessage {
     DepositProtocolFee,
@@ -65,6 +63,24 @@
 
 #[serde_as]
 #[derive(Clone, serde::Serialize, serde::Deserialize)]
+pub struct BridgeFee {
+    #[serde_as(as = "DisplayFromStr")]
+    pub fee_min: u128,
+    pub fee_rate: u32,
+    pub protocol_fee_rate: u32,
+}
+
+impl BridgeFee {
+    pub fn get_fee(&self, amount: u128) -> u128 {
+        std::cmp::max(
+            amount * u128::from(self.fee_rate) / u128::from(MAX_RATIO),
+            self.fee_min,
+        )
+    }
+}
+
+#[serde_as]
+#[derive(Clone, serde::Serialize, serde::Deserialize)]
 struct WithdrawBridgeFee {
     #[serde_as(as = "DisplayFromStr")]
     fee_min: u128,
@@ -72,36 +88,14 @@
     protocol_fee_rate: u64,
 }
 
+#[serde_as]
 #[derive(Clone, serde::Serialize, serde::Deserialize)]
 struct PartialConfig {
     withdraw_bridge_fee: WithdrawBridgeFee,
     change_address: String,
-=======
-#[serde_as]
-#[derive(Clone, serde::Serialize, serde::Deserialize)]
-pub struct BridgeFee {
-    #[serde_as(as = "DisplayFromStr")]
-    pub fee_min: u128,
-    pub fee_rate: u32,
-    pub protocol_fee_rate: u32,
-}
-
-impl BridgeFee {
-    pub fn get_fee(&self, amount: u128) -> u128 {
-        std::cmp::max(
-            amount * u128::from(self.fee_rate) / u128::from(MAX_RATIO),
-            self.fee_min,
-        )
-    }
-}
-
-#[serde_as]
-#[derive(Clone, serde::Serialize, serde::Deserialize)]
-struct PartialConfig {
     deposit_bridge_fee: BridgeFee,
     #[serde_as(as = "DisplayFromStr")]
     min_deposit_amount: u128,
->>>>>>> 6bc18a9d
 }
 
 impl NearBridgeClient {
@@ -202,7 +196,6 @@
         Ok(btc_address)
     }
 
-<<<<<<< HEAD
     pub async fn get_utxos(&self) -> Result<HashMap<String, UTXO>> {
         let endpoint = self.endpoint()?;
         let btc_connector = self.btc_connector()?;
@@ -229,11 +222,11 @@
     pub async fn get_change_address(&self) -> Result<String> {
         let config = self.get_config().await?;
         Ok(config.change_address)
-=======
+    }
+
     pub async fn get_amount_to_transfer(&self, amount: u128) -> Result<u128> {
         let config = self.get_config().await?;
         Ok(max(config.deposit_bridge_fee.get_fee(amount) + amount, config.min_deposit_amount))
->>>>>>> 6bc18a9d
     }
 
     async fn get_config(&self) -> Result<PartialConfig> {
@@ -248,11 +241,7 @@
                 args: serde_json::json!({}),
             },
         )
-<<<<<<< HEAD
-        .await?;
-=======
-            .await?;
->>>>>>> 6bc18a9d
+        .await?;
 
         Ok(serde_json::from_slice::<PartialConfig>(&response)?)
     }
