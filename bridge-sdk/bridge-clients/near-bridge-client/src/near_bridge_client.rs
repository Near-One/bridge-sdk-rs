--- conflicted
+++ resolved
@@ -82,19 +82,11 @@
 #[derive(Default, Clone)]
 pub struct UTXOChainAccounts {
     #[doc = r"UTXO Chain Connector account id on Near"]
-<<<<<<< HEAD
-    pub utxo_chain_connector: Option<String>,
-    #[doc = r"UTXO Chain Token account id on Near"]
-    pub utxo_chain_token: Option<String>,
-    #[doc = r"Satoshi Relayer Account Id which sign transaction in UTXO Chain Bridge"]
-    pub satoshi_relayer: Option<String>,
-=======
     pub utxo_chain_connector: Option<AccountId>,
     #[doc = r"UTXO Chain Token account id on Near"]
     pub utxo_chain_token: Option<AccountId>,
     #[doc = r"Satoshi Relayer Account Id which sign transaction in UTXO Chain Bridge"]
     pub satoshi_relayer: Option<AccountId>,
->>>>>>> c4eda33a
 }
 
 /// Bridging NEAR-originated NEP-141 tokens
@@ -107,11 +99,7 @@
     #[doc = r"NEAR account id of the transaction signer"]
     signer: Option<AccountId>,
     #[doc = r"`OmniBridge` account id on Near"]
-<<<<<<< HEAD
-    omni_bridge_id: Option<String>,
-=======
     omni_bridge_id: Option<AccountId>,
->>>>>>> c4eda33a
     #[doc = r"Accounts Id for UTXO chains Bridges"]
     utxo_bridges: HashMap<ChainKind, UTXOChainAccounts>,
 }
