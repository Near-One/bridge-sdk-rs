--- conflicted
+++ resolved
@@ -15,13 +15,9 @@
 
 use btc_bridge_client::BtcBridgeClient;
 use evm_bridge_client::EvmBridgeClient;
-<<<<<<< HEAD
 use near_bridge_client::btc_connector::{
     BtcVerifyWithdrawArgs, DepositMsg, FinBtcTransferArgs, TokenReceiverMessage,
 };
-=======
-use near_bridge_client::btc_connector::{DepositMsg, FinBtcTransferArgs, TokenReceiverMessage};
->>>>>>> c3dff8b1
 use near_bridge_client::{NearBridgeClient, TransactionOptions};
 use solana_bridge_client::{
     DeployTokenData, DepositPayload, FinalizeDepositData, MetadataPayload, SolanaBridgeClient,
@@ -364,23 +360,15 @@
 
     pub async fn near_fin_transfer_btc(
         &self,
-<<<<<<< HEAD
         tx_hash: String,
         vout: usize,
-=======
-        btc_outpoint: BtcOutpoint,
->>>>>>> c3dff8b1
         deposit_args: BtcDepositArgs,
         transaction_options: TransactionOptions,
         wait_final_outcome_timeout_sec: Option<u64>,
     ) -> Result<CryptoHash> {
         let btc_bridge = self.btc_bridge_client()?;
         let near_bridge_client = self.near_bridge_client()?;
-<<<<<<< HEAD
         let proof_data = btc_bridge.extract_btc_proof(&tx_hash)?;
-=======
-        let proof_data = btc_bridge.extract_btc_proof(&btc_outpoint)?;
->>>>>>> c3dff8b1
         let deposit_msg = match deposit_args {
             BtcDepositArgs::DepositMsg { msg } => msg,
             BtcDepositArgs::OmniDepositArgs {
@@ -499,8 +487,6 @@
         Ok(tx_hash)
     }
 
-<<<<<<< HEAD
-=======
     pub async fn get_amount_to_transfer(&self, amount: u128) -> Result<u128> {
         let near_bridge_client = self.near_bridge_client()?;
         near_bridge_client
@@ -508,7 +494,6 @@
             .await
     }
 
->>>>>>> c3dff8b1
     pub async fn near_fin_transfer_with_vaa(
         &self,
         chain_kind: ChainKind,
@@ -1269,14 +1254,6 @@
                         amount,
                         fee,
                     },
-<<<<<<< HEAD
-=======
-                    BtcDepositArgs::OmniDepositArgs {
-                        recipient_id,
-                        amount,
-                        fee,
-                    },
->>>>>>> c3dff8b1
                     transaction_options,
                     wait_final_outcome_timeout_sec,
                 )
