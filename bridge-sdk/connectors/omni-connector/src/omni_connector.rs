--- conflicted
+++ resolved
@@ -41,12 +41,8 @@
     bnb_bridge_client: Option<EvmBridgeClient>,
     solana_bridge_client: Option<SolanaBridgeClient>,
     wormhole_bridge_client: Option<WormholeBridgeClient>,
-<<<<<<< HEAD
     btc_bridge_client: Option<UTXOBridgeClient<Bitcoin>>,
-=======
-    btc_bridge_client: Option<BtcBridgeClient>,
     eth_light_client: Option<EthLightClient>,
->>>>>>> 2a3cf1e4
 }
 
 pub enum WormholeDeployTokenArgs {
