--- conflicted
+++ resolved
@@ -1,23 +1,13 @@
-<<<<<<< HEAD
 use bitcoin::{secp256k1, OutPoint, TxOut};
-=======
-use bitcoin::{OutPoint, TxOut};
->>>>>>> c4eda33a
 use bridge_connector_common::result::{BridgeSdkError, Result};
 use derive_builder::Builder;
 use ethers::abi::AbiEncode;
 use ethers::prelude::*;
-<<<<<<< HEAD
-use near_primitives::hash::CryptoHash;
-use near_primitives::types::AccountId;
-use utxo_utils::address::Network;
-=======
 use light_client::LightClient;
 use near_primitives::hash::CryptoHash;
 use near_primitives::types::AccountId;
 use utxo_bridge_client::error::UtxoClientError;
 use utxo_utils::address::{Network, UTXOAddress};
->>>>>>> c4eda33a
 
 use omni_types::locker_args::{ClaimFeeArgs, StorageDepositAction};
 use omni_types::prover_args::{EvmProof, EvmVerifyProofArgs, WormholeVerifyProofArgs};
@@ -27,18 +17,12 @@
     EvmAddress, FastTransferId, FastTransferStatus, Fee, OmniAddress, TransferMessage, H160,
 };
 
-<<<<<<< HEAD
 use bitcoin::hashes::Hash;
 use bitcoin::key::rand::rngs::OsRng;
 use evm_bridge_client::{EvmBridgeClient, InitTransferFilter};
 use near_bridge_client::btc::{
-    BtcVerifyWithdrawArgs, DepositMsg, FinBtcTransferArgs, TokenReceiverMessage,
-=======
-use evm_bridge_client::{EvmBridgeClient, InitTransferFilter};
-use near_bridge_client::btc::{
     BtcVerifyWithdrawArgs, DepositMsg, FinBtcTransferArgs, NearToBtcTransferInfo,
     TokenReceiverMessage, VUTXO,
->>>>>>> c4eda33a
 };
 use near_bridge_client::{Decimals, NearBridgeClient, TransactionOptions};
 use pczt::roles::{
@@ -52,19 +36,13 @@
 use solana_sdk::pubkey::Pubkey;
 use solana_sdk::signature::{Keypair, Signature};
 use std::str::FromStr;
-<<<<<<< HEAD
 use std::sync::OnceLock;
-=======
->>>>>>> c4eda33a
 use utxo_bridge_client::{
     types::{Bitcoin, Zcash},
     UTXOBridgeClient,
 };
-<<<<<<< HEAD
+use utxo_utils::get_gas_fee;
 use utxo_utils::UTXO;
-=======
-use utxo_utils::get_gas_fee;
->>>>>>> c4eda33a
 use wormhole_bridge_client::WormholeBridgeClient;
 use zcash_address::unified::{self, Container, Encoding};
 use zcash_primitives::transaction::fees::zip317;
@@ -100,9 +78,6 @@
     wormhole_bridge_client: Option<WormholeBridgeClient>,
     btc_bridge_client: Option<UTXOBridgeClient<Bitcoin>>,
     zcash_bridge_client: Option<UTXOBridgeClient<Zcash>>,
-<<<<<<< HEAD
-    eth_light_client: Option<EthLightClient>,
-=======
     eth_light_client: Option<LightClient>,
     btc_light_client: Option<LightClient>,
     zcash_light_client: Option<LightClient>,
@@ -128,31 +103,9 @@
     forward_common_utxo_method!(get_fee_rate() -> std::result::Result<u64, UtxoClientError>);
     forward_common_utxo_method!(extract_btc_proof(tx_hash: &str) -> std::result::Result<utxo_bridge_client::types::TxProof, UtxoClientError>);
     forward_common_utxo_method!(send_tx(tx_bytes: &[u8]) -> std::result::Result<String, UtxoClientError>);
->>>>>>> c4eda33a
-}
-
-macro_rules! forward_common_utxo_method {
-    ($name:ident ( $($arg:ident : $ty:ty),* ) -> $ret:ty) => {
-        pub async fn $name(&self, $($arg:$ty),*) -> $ret {
-            match self {
-                AnyUtxoClient::Btc(c)   => c.$name($($arg),*).await,
-                AnyUtxoClient::Zcash(c) => c.$name($($arg),*).await,
-            }
-        }
-    };
-}
-
-pub enum AnyUtxoClient<'a> {
-    Btc(&'a UTXOBridgeClient<Bitcoin>),
-    Zcash(&'a UTXOBridgeClient<Zcash>),
-}
-
-impl AnyUtxoClient<'_> {
-    forward_common_utxo_method!(get_fee_rate() -> Result<u64>);
-    forward_common_utxo_method!(extract_btc_proof(tx_hash: &str) -> Result<utxo_bridge_client::types::TxProof>);
-    forward_common_utxo_method!(send_tx(tx_bytes: &[u8]) -> Result<String>);
+
     forward_common_utxo_method!(get_tree_state(current_u: u64) -> String);
-    forward_common_utxo_method!(get_current_height() -> Result<u64>);
+    forward_common_utxo_method!(get_current_height() -> std::result::Result<u64, UtxoClientError>);
 }
 
 pub enum WormholeDeployTokenArgs {
@@ -548,11 +501,6 @@
         transaction_options: TransactionOptions,
     ) -> Result<CryptoHash> {
         let utxo_bridge_client = self.utxo_bridge_client(chain)?;
-<<<<<<< HEAD
-        let proof_data = utxo_bridge_client.extract_btc_proof(&tx_hash).await?;
-
-        let near_bridge_client = self.near_bridge_client()?;
-=======
         let near_bridge_client = self.near_bridge_client()?;
 
         let proof_data = utxo_bridge_client.extract_btc_proof(&tx_hash).await?;
@@ -568,7 +516,6 @@
             ));
         }
 
->>>>>>> c4eda33a
         let deposit_msg = match deposit_args {
             BtcDepositArgs::DepositMsg { msg } => msg,
             BtcDepositArgs::OmniDepositArgs { recipient_id, fee } => {
@@ -593,14 +540,25 @@
     pub async fn near_btc_verify_withdraw(
         &self,
         chain: ChainKind,
-<<<<<<< HEAD
         tx_hash: String,
         transaction_options: TransactionOptions,
     ) -> Result<CryptoHash> {
         let utxo_bridge_client = self.utxo_bridge_client(chain)?;
+        let near_bridge_client = self.near_bridge_client()?;
+
         let proof_data = utxo_bridge_client.extract_btc_proof(&tx_hash).await?;
 
-        let near_bridge_client = self.near_bridge_client()?;
+        let light_client = self.light_client(chain)?;
+        let light_client_last_block = light_client.get_last_block_number().await?;
+
+        let confirmations = near_bridge_client.get_confirmations(chain).await?;
+
+        if proof_data.block_height + u64::from(confirmations) > light_client_last_block {
+            return Err(BridgeSdkError::LightClientNotSynced(
+                light_client_last_block,
+            ));
+        }
+
         let args = BtcVerifyWithdrawArgs {
             tx_id: tx_hash,
             tx_block_blockhash: proof_data.tx_block_blockhash,
@@ -633,14 +591,6 @@
         transaction_options: TransactionOptions,
     ) -> Result<CryptoHash> {
         let utxo_bridge_client = self.utxo_bridge_client(chain)?;
-        let proof_data = utxo_bridge_client.extract_btc_proof(&tx_hash).await?;
-
-        let near_bridge_client = self.near_bridge_client()?;
-=======
-        tx_hash: String,
-        transaction_options: TransactionOptions,
-    ) -> Result<CryptoHash> {
-        let utxo_bridge_client = self.utxo_bridge_client(chain)?;
         let near_bridge_client = self.near_bridge_client()?;
 
         let proof_data = utxo_bridge_client.extract_btc_proof(&tx_hash).await?;
@@ -656,7 +606,6 @@
             ));
         }
 
->>>>>>> c4eda33a
         let args = BtcVerifyWithdrawArgs {
             tx_id: tx_hash,
             tx_block_blockhash: proof_data.tx_block_blockhash,
@@ -665,102 +614,31 @@
         };
 
         near_bridge_client
-<<<<<<< HEAD
-=======
-            .btc_verify_withdraw(chain, args, transaction_options)
-            .await
-    }
-
-    pub async fn near_btc_cancel_withdraw(
+            .btc_verify_active_utxo_management(chain, args, transaction_options)
+            .await
+    }
+
+    pub async fn get_btc_address(
         &self,
         chain: ChainKind,
-        tx_hash: String,
-        transaction_options: TransactionOptions,
-    ) -> Result<CryptoHash> {
-        let near_bridge_client = self.near_bridge_client()?;
-
-        near_bridge_client
-            .btc_cancel_withdraw(chain, tx_hash, transaction_options)
-            .await
-    }
-
-    pub async fn near_btc_verify_active_utxo_management(
+        recipient_id: OmniAddress,
+        fee: u128,
+    ) -> Result<String> {
+        let near_bridge_client = self.near_bridge_client()?;
+        near_bridge_client
+            .get_btc_address(chain, recipient_id, fee)
+            .await
+    }
+
+    pub async fn active_utxo_management(
         &self,
         chain: ChainKind,
-        tx_hash: String,
         transaction_options: TransactionOptions,
     ) -> Result<CryptoHash> {
         let utxo_bridge_client = self.utxo_bridge_client(chain)?;
-        let near_bridge_client = self.near_bridge_client()?;
-
-        let proof_data = utxo_bridge_client.extract_btc_proof(&tx_hash).await?;
-
-        let light_client = self.light_client(chain)?;
-        let light_client_last_block = light_client.get_last_block_number().await?;
-
-        let confirmations = near_bridge_client.get_confirmations(chain).await?;
-
-        if proof_data.block_height + u64::from(confirmations) > light_client_last_block {
-            return Err(BridgeSdkError::LightClientNotSynced(
-                light_client_last_block,
-            ));
-        }
-
-        let args = BtcVerifyWithdrawArgs {
-            tx_id: tx_hash,
-            tx_block_blockhash: proof_data.tx_block_blockhash,
-            tx_index: proof_data.tx_index,
-            merkle_proof: proof_data.merkle_proof,
-        };
-
-        near_bridge_client
->>>>>>> c4eda33a
-            .btc_verify_active_utxo_management(chain, args, transaction_options)
-            .await
-    }
-
-    pub async fn get_btc_address(
-        &self,
-        chain: ChainKind,
-<<<<<<< HEAD
-        recipient_id: &str,
-        amount: u128,
-=======
-        recipient_id: OmniAddress,
->>>>>>> c4eda33a
-        fee: u128,
-    ) -> Result<String> {
-        let near_bridge_client = self.near_bridge_client()?;
-        near_bridge_client
-<<<<<<< HEAD
-            .get_btc_address(chain, recipient_id, amount, fee)
-=======
-            .get_btc_address(chain, recipient_id, fee)
->>>>>>> c4eda33a
-            .await
-    }
-
-    pub async fn active_utxo_management(
-        &self,
-        chain: ChainKind,
-        transaction_options: TransactionOptions,
-    ) -> Result<CryptoHash> {
-<<<<<<< HEAD
-        let near_bridge_client = self.near_bridge_client()?;
-
-        let fee_rate = if chain == ChainKind::Zcash {
-            let zcash_bridge_client = self.zcash_bridge_client()?;
-            zcash_bridge_client.get_fee_rate().await?
-        } else {
-            let btc_bridge_client = self.btc_bridge_client()?;
-            btc_bridge_client.get_fee_rate().await?
-        };
-=======
-        let utxo_bridge_client = self.utxo_bridge_client(chain)?;
         let fee_rate = utxo_bridge_client.get_fee_rate().await?;
 
         let near_bridge_client = self.near_bridge_client()?;
->>>>>>> c4eda33a
 
         let utxos = near_bridge_client.get_utxos(chain).await?;
         let (
@@ -788,12 +666,8 @@
             min_deposit_amount.try_into().unwrap(),
             chain,
             self.network()?,
-<<<<<<< HEAD
-        )?;
-=======
         )
         .map_err(BridgeSdkError::UtxoManagementError)?;
->>>>>>> c4eda33a
 
         near_bridge_client
             .active_utxo_management(chain, out_points, tx_outs, transaction_options)
@@ -813,12 +687,6 @@
 
         let near_bridge_client = self.near_bridge_client()?;
         let utxos = near_bridge_client.get_utxos(chain).await?;
-<<<<<<< HEAD
-
-        let (out_points, selected_utxo, utxos_balance, gas_fee) =
-            utxo_utils::choose_utxos(chain, amount, utxos, fee_rate, enable_orchard)?;
-
-=======
 
         let withdraw_fee = near_bridge_client.get_withdraw_fee(chain).await?;
 
@@ -826,12 +694,11 @@
             BridgeSdkError::InvalidArgument("Amount is smaller than `withdraw_fee`".to_string())
         })?;
 
-        let (out_points, utxos_balance, gas_fee) =
-            utxo_utils::choose_utxos(chain, net_amount, utxos, fee_rate)
+        let (out_points, selected_utxo, utxos_balance, gas_fee) =
+            utxo_utils::choose_utxos(chain, net_amount, utxos, fee_rate, enable_orchard)
                 .map_err(BridgeSdkError::UtxoManagementError)?;
 
         // TODO: use extract_utxo method
->>>>>>> c4eda33a
         let change_address = near_bridge_client.get_change_address(chain).await?;
         let tx_outs = utxo_utils::get_tx_outs(
             &target_btc_address,
@@ -856,10 +723,8 @@
                 })?,
             chain,
             self.network()?,
-<<<<<<< HEAD
-        )?;
-
-        let fee = near_bridge_client.get_withdraw_fee(chain).await? + gas_fee;
+        )
+        .map_err(|err| BridgeSdkError::UtxoClientError(format!("Error on get tx out: {err}")))?;
 
         let (orchard, expiry_height, output) = if enable_orchard {
             let (orchard, expiry_height) = self
@@ -880,23 +745,16 @@
         } else {
             (None, None, tx_outs)
         };
-=======
-        )
-        .map_err(BridgeSdkError::UtxoManagementError)?;
->>>>>>> c4eda33a
 
         near_bridge_client
             .init_btc_transfer_near_to_btc(
                 chain,
-<<<<<<< HEAD
-                amount + fee,
-=======
                 amount,
->>>>>>> c4eda33a
                 TokenReceiverMessage::Withdraw {
                     target_btc_address,
                     input: out_points,
                     output,
+                    max_gas_fee: None,
                     orchard_bundle_bytes: orchard,
                     expiry_height: expiry_height,
                 },
@@ -1073,41 +931,6 @@
         let bytes_str = hex::encode(writer.clone());
         (bytes_str, auth_data.expiry_height().into())
     }
-
-    pub async fn near_submit_btc_transfer(
-        &self,
-        chain: ChainKind,
-        recipient: String,
-        amount: u128,
-        transfer_id: omni_types::TransferId,
-        transaction_options: TransactionOptions,
-    ) -> Result<CryptoHash> {
-        let near_bridge_client = self.near_bridge_client()?;
-        let fee = near_bridge_client.get_withdraw_fee(chain).await?;
-        let (out_points, tx_outs) = self
-            .extract_utxo(chain, recipient.clone(), amount - fee)
-            .await?;
-        near_bridge_client
-            .submit_btc_transfer(
-                transfer_id,
-                TokenReceiverMessage::Withdraw {
-                    target_btc_address: recipient,
-                    input: out_points,
-                    output: tx_outs,
-<<<<<<< HEAD
-                    orchard_bundle_bytes: None,
-                    expiry_height: None,
-=======
-                    max_gas_fee: None,
->>>>>>> c4eda33a
-                },
-                transaction_options,
-            )
-            .await
-    }
-
-<<<<<<< HEAD
-=======
     #[allow(clippy::too_many_arguments)]
     pub async fn near_submit_btc_transfer(
         &self,
@@ -1151,6 +974,8 @@
                     input: out_points,
                     output: tx_outs,
                     max_gas_fee,
+                    orchard_bundle_bytes: None,
+                    expiry_height: None,
                 },
                 transaction_options,
             )
@@ -1226,6 +1051,7 @@
             })?,
             2,
             fee_rate,
+            false,
         );
 
         let net_amount = u64::try_from(
@@ -1255,23 +1081,11 @@
             .await
     }
 
->>>>>>> c4eda33a
     pub async fn near_submit_btc_transfer_with_tx_hash(
         &self,
         chain: ChainKind,
         near_tx_hash: CryptoHash,
         sender_id: Option<AccountId>,
-<<<<<<< HEAD
-        transaction_options: TransactionOptions,
-    ) -> Result<CryptoHash> {
-        let near_bridge_client = self.near_bridge_client()?;
-        let (recipient, amount, transfer_id) = near_bridge_client
-            .extract_recipient_and_amount_from_logs(near_tx_hash, sender_id)
-            .await?;
-
-        self.near_submit_btc_transfer(chain, recipient, amount, transfer_id, transaction_options)
-            .await
-=======
         fee_rate: Option<u64>,
         transaction_options: TransactionOptions,
     ) -> Result<CryptoHash> {
@@ -1295,9 +1109,7 @@
             max_gas_fee,
         )
         .await
->>>>>>> c4eda33a
-    }
-
+    }
     pub async fn btc_fin_transfer(
         &self,
         chain: ChainKind,
@@ -1307,7 +1119,6 @@
         let near_bridge_client = self.near_bridge_client().unwrap();
         let btc_tx_data = near_bridge_client
             .get_btc_tx_data(chain, near_tx_hash, relayer)
-<<<<<<< HEAD
             .await
             .unwrap();
 
@@ -1333,12 +1144,6 @@
 
         let utxo_bridge_client = self.utxo_bridge_client(chain).unwrap();
         let tx_hash = utxo_bridge_client.send_tx(&btc_tx_data).await.unwrap();
-=======
-            .await?;
-
-        let utxo_bridge_client = self.utxo_bridge_client(chain)?;
-        let tx_hash = utxo_bridge_client.send_tx(&btc_tx_data).await?;
->>>>>>> c4eda33a
         Ok(tx_hash)
     }
 
@@ -2168,11 +1973,7 @@
                 transaction_options,
             } => self
                 .near_fin_transfer_btc(
-<<<<<<< HEAD
-                    ChainKind::Btc,
-=======
                     chain_kind,
->>>>>>> c4eda33a
                     btc_tx_hash,
                     vout,
                     btc_deposit_args,
@@ -2279,11 +2080,7 @@
 
     pub fn network(&self) -> Result<Network> {
         self.network.ok_or(BridgeSdkError::ConfigError(
-<<<<<<< HEAD
-            "Network not configured".to_string(),
-=======
             "Network is not configured".to_string(),
->>>>>>> c4eda33a
         ))
     }
 
@@ -2359,11 +2156,7 @@
         self.zcash_bridge_client
             .as_ref()
             .ok_or(BridgeSdkError::ConfigError(
-<<<<<<< HEAD
-                "ZCash bridge client not configured".to_string(),
-=======
                 "ZCash bridge client is not configured".to_string(),
->>>>>>> c4eda33a
             ))
     }
 
@@ -2377,11 +2170,7 @@
             | ChainKind::Arb
             | ChainKind::Bnb
             | ChainKind::Sol => Err(BridgeSdkError::ConfigError(
-<<<<<<< HEAD
-                "UTXO bridge client not configured".to_string(),
-=======
                 "UTXO bridge client is not configured".to_string(),
->>>>>>> c4eda33a
             )),
         }
     }
@@ -2591,17 +2380,6 @@
         chain: ChainKind,
         target_btc_address: String,
         amount: u128,
-<<<<<<< HEAD
-    ) -> Result<(Vec<OutPoint>, Vec<TxOut>)> {
-        let near_bridge_client = self.near_bridge_client()?;
-
-        let utxo_bridge_client = self.utxo_bridge_client(chain)?;
-        let fee_rate = utxo_bridge_client.get_fee_rate().await?;
-
-        let utxos = near_bridge_client.get_utxos(chain).await?;
-        let (out_points, _, utxos_balance, gas_fee) =
-            utxo_utils::choose_utxos(chain, amount, utxos, fee_rate, false)?;
-=======
         fee_rate: Option<u64>,
     ) -> Result<(Vec<OutPoint>, Vec<TxOut>, u64)> {
         let near_bridge_client = self.near_bridge_client()?;
@@ -2613,10 +2391,9 @@
         };
 
         let utxos = near_bridge_client.get_utxos(chain).await?;
-        let (out_points, utxos_balance, gas_fee) =
-            utxo_utils::choose_utxos(chain, amount, utxos, fee_rate)
+        let (out_points, _, utxos_balance, gas_fee) =
+            utxo_utils::choose_utxos(chain, amount, utxos, fee_rate, false)
                 .map_err(BridgeSdkError::UtxoManagementError)?;
->>>>>>> c4eda33a
 
         let change_address = near_bridge_client.get_change_address(chain).await?;
         let tx_outs = utxo_utils::get_tx_outs(
@@ -2624,49 +2401,24 @@
             amount
                 .checked_sub(gas_fee)
                 .ok_or_else(|| {
-<<<<<<< HEAD
-                    BridgeSdkError::BtcClientError(
-                        "Error on change gas_fee calculation: underflow".to_string(),
-                    )
-                })?
-                .try_into()
-                .map_err(|err| {
-                    BridgeSdkError::BtcClientError(format!("Error on amount conversion: {err}"))
-=======
                     BridgeSdkError::InvalidArgument("Amount is smaller than `gas_fee`".to_string())
                 })?
                 .try_into()
                 .map_err(|err| {
                     BridgeSdkError::UnknownError(format!("Amount is unexpectedly large: {err}"))
->>>>>>> c4eda33a
                 })?,
             &change_address,
             utxos_balance
                 .checked_sub(amount)
-<<<<<<< HEAD
-                .ok_or_else(|| {
-                    BridgeSdkError::BtcClientError(
-                        "Error on change amount calculation: underflow".to_string(),
-                    )
-                })?
-                .try_into()
-                .map_err(|err| {
-                    BridgeSdkError::BtcClientError(format!(
-=======
                 .ok_or_else(|| BridgeSdkError::InsufficientUTXOBalance)?
                 .try_into()
                 .map_err(|err| {
                     BridgeSdkError::InvalidArgument(format!(
->>>>>>> c4eda33a
                         "Error on change amount conversion: {err}"
                     ))
                 })?,
             chain,
             self.network()?,
-<<<<<<< HEAD
-        )?;
-        Ok((out_points, tx_outs))
-=======
         )
         .map_err(BridgeSdkError::UtxoManagementError)?;
 
@@ -2677,6 +2429,5 @@
                 BridgeSdkError::UnknownError(format!("gas_fee unexpectedly high: {err}"))
             })?,
         ))
->>>>>>> c4eda33a
     }
 }