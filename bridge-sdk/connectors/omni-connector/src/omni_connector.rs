--- conflicted
+++ resolved
@@ -230,12 +230,7 @@
                 chain_kind,
                 tx_hash,
             } => {
-<<<<<<< HEAD
-                let wormhole_bridge_client = self.wormhole_bridge_client()?;
-                let vaa = wormhole_bridge_client.get_vaa_by_tx_hash(tx_hash).await?;
-=======
                 let vaa = self.wormhole_get_vaa_by_tx_hash(tx_hash).await?;
->>>>>>> d55140a4
 
                 near_bridge_client
                     .deploy_token_with_vaa_proof(
