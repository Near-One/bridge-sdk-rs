--- conflicted
+++ resolved
@@ -527,13 +527,8 @@
     ) -> Result<Signature> {
         let solana_bridge_client = self.solana_bridge_client()?;
 
-<<<<<<< HEAD
-        let tx_hash = solana_bridge_client
+        let signature = solana_bridge_client
             .init_transfer(token, amount, recipient.to_string())
-=======
-        let signature = solana_bridge_client
-            .init_transfer(token, amount, recipient)
->>>>>>> b175a230
             .await?;
 
         tracing::info!(
@@ -550,14 +545,9 @@
         recipient: OmniAddress,
     ) -> Result<Signature> {
         let solana_bridge_client = self.solana_bridge_client()?;
-
-<<<<<<< HEAD
-        let tx_hash = solana_bridge_client
+        
+      let signature = solana_bridge_client
             .init_transfer_sol(amount, recipient.to_string())
-=======
-        let signature = solana_bridge_client
-            .init_transfer_sol(amount, recipient)
->>>>>>> b175a230
             .await?;
 
         tracing::info!(
