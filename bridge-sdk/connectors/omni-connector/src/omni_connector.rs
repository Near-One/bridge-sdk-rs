use bitcoin::{OutPoint, TxOut};
use bridge_connector_common::result::{BridgeSdkError, Result};
use btc_utils::address::Chain;
use derive_builder::Builder;
use eth_light_client::EthLightClient;
use ethers::prelude::*;
use std::str::FromStr;

use near_primitives::hash::CryptoHash;
use near_primitives::types::AccountId;

use omni_types::locker_args::{ClaimFeeArgs, StorageDepositAction};
use omni_types::prover_args::{EvmProof, EvmVerifyProofArgs, WormholeVerifyProofArgs};
use omni_types::prover_result::ProofKind;
use omni_types::{near_events::OmniBridgeEvent, ChainKind};
use omni_types::{
    EvmAddress, FastTransferId, FastTransferStatus, Fee, OmniAddress, TransferMessage, H160,
};

use btc_bridge_client::types::Zcash;
use btc_bridge_client::{types::Bitcoin, UTXOBridgeClient};
use evm_bridge_client::{EvmBridgeClient, InitTransferFilter};
use near_bridge_client::btc_connector::{
    BtcVerifyWithdrawArgs, DepositMsg, FinBtcTransferArgs, TokenReceiverMessage,
};
use near_bridge_client::{Decimals, NearBridgeClient, TransactionOptions};
use solana_bridge_client::{
    DeployTokenData, DepositPayload, FinalizeDepositData, MetadataPayload, SolanaBridgeClient,
    TransferId,
};
use solana_sdk::pubkey::Pubkey;
use solana_sdk::signature::{Keypair, Signature};
use wormhole_bridge_client::WormholeBridgeClient;

#[allow(clippy::struct_field_names)]
#[derive(Builder, Default)]
#[builder(pattern = "owned")]
pub struct OmniConnector {
    near_bridge_client: Option<NearBridgeClient>,
    eth_bridge_client: Option<EvmBridgeClient>,
    base_bridge_client: Option<EvmBridgeClient>,
    arb_bridge_client: Option<EvmBridgeClient>,
    bnb_bridge_client: Option<EvmBridgeClient>,
    solana_bridge_client: Option<SolanaBridgeClient>,
    wormhole_bridge_client: Option<WormholeBridgeClient>,
    btc_bridge_client: Option<UTXOBridgeClient<Bitcoin>>,
    zcash_bridge_client: Option<UTXOBridgeClient<Zcash>>,
    eth_light_client: Option<EthLightClient>,
}

pub enum WormholeDeployTokenArgs {
    Transaction {
        chain_kind: ChainKind,
        tx_hash: String,
    },
    VAA {
        chain_kind: ChainKind,
        vaa: String,
    },
}

pub enum DeployTokenArgs {
    NearDeployToken {
        chain_kind: ChainKind,
        tx_hash: String,
        transaction_options: TransactionOptions,
    },
    NearDeployTokenWithEvmProof {
        chain_kind: ChainKind,
        tx_hash: TxHash,
        transaction_options: TransactionOptions,
    },
    EvmDeployToken {
        chain_kind: ChainKind,
        event: OmniBridgeEvent,
        tx_nonce: Option<U256>,
    },
    EvmDeployTokenWithTxHash {
        chain_kind: ChainKind,
        near_tx_hash: CryptoHash,
        tx_nonce: Option<U256>,
    },
    SolanaDeployToken {
        event: OmniBridgeEvent,
    },
    SolanaDeployTokenWithTxHash {
        near_tx_hash: CryptoHash,
        sender_id: Option<AccountId>,
    },
}

pub enum BindTokenArgs {
    BindTokenWithArgs {
        chain_kind: ChainKind,
        prover_args: Vec<u8>,
        transaction_options: TransactionOptions,
    },
    BindTokenWithEvmProofTx {
        chain_kind: ChainKind,
        tx_hash: TxHash,
        transaction_options: TransactionOptions,
    },
    BindTokenWithVaaProofTx {
        chain_kind: ChainKind,
        tx_hash: String,
        transaction_options: TransactionOptions,
    },
}

pub enum InitTransferArgs {
    NearInitTransfer {
        token: String,
        amount: u128,
        recipient: OmniAddress,
        fee: u128,
        native_fee: u128,
        transaction_options: TransactionOptions,
    },
    EvmInitTransfer {
        chain_kind: ChainKind,
        token: String,
        amount: u128,
        recipient: OmniAddress,
        fee: Fee,
        message: String,
        tx_nonce: Option<U256>,
    },
    SolanaInitTransfer {
        token: Pubkey,
        amount: u128,
        recipient: OmniAddress,
        fee: u128,
        native_fee: u64,
        message: String,
    },
    SolanaInitTransferSol {
        amount: u128,
        recipient: OmniAddress,
        fee: u128,
        native_fee: u64,
        message: String,
    },
}

pub enum FinTransferArgs {
    NearFinTransferWithEvmProof {
        chain_kind: ChainKind,
        tx_hash: TxHash,
        storage_deposit_actions: Vec<StorageDepositAction>,
        transaction_options: TransactionOptions,
    },
    NearFinTransferWithVaa {
        chain_kind: ChainKind,
        storage_deposit_actions: Vec<StorageDepositAction>,
        vaa: String,
        transaction_options: TransactionOptions,
    },
    NearFinTransferBTC {
        btc_tx_hash: String,
        vout: usize,
        recipient_id: String,
        amount: u128,
        fee: u128,
        transaction_options: TransactionOptions,
    },
    EvmFinTransfer {
        chain_kind: ChainKind,
        event: OmniBridgeEvent,
        tx_nonce: Option<U256>,
    },
    EvmFinTransferWithTxHash {
        chain_kind: ChainKind,
        near_tx_hash: CryptoHash,
        tx_nonce: Option<U256>,
    },
    SolanaFinTransfer {
        event: OmniBridgeEvent,
        solana_token: Pubkey,
    },
    SolanaFinTransferWithTxHash {
        near_tx_hash: CryptoHash,
        sender_id: Option<AccountId>,
        solana_token: Pubkey,
    },
    UTXOChainFinTransfer {
        chain: Chain,
        near_tx_hash: String,
        relayer: Option<AccountId>,
    },
}

pub enum BtcDepositArgs {
    OmniDepositArgs {
        recipient_id: String,
        amount: u128,
        fee: u128,
    },
    DepositMsg {
        msg: DepositMsg,
    },
}

impl OmniConnector {
    pub fn new() -> Self {
        Self::default()
    }

    pub async fn near_get_transfer_message(
        &self,
        transfer_id: omni_types::TransferId,
    ) -> Result<TransferMessage> {
        let near_bridge_client = self.near_bridge_client()?;
        near_bridge_client.get_transfer_message(transfer_id).await
    }

    pub async fn near_get_token_decimals(&self, token_address: OmniAddress) -> Result<Decimals> {
        let near_bridge_client = self.near_bridge_client()?;
        near_bridge_client.get_token_decimals(token_address).await
    }

    pub async fn near_is_transfer_finalised(
        &self,
        transfer_id: omni_types::TransferId,
    ) -> Result<bool> {
        let near_bridge_client = self.near_bridge_client()?;
        near_bridge_client.is_transfer_finalised(transfer_id).await
    }

    pub async fn near_get_token_id(&self, token_address: OmniAddress) -> Result<AccountId> {
        let near_bridge_client = self.near_bridge_client()?;
        near_bridge_client.get_token_id(token_address).await
    }

    pub async fn near_get_native_token_id(&self, origin_chain: ChainKind) -> Result<AccountId> {
        let near_bridge_client = self.near_bridge_client()?;
        near_bridge_client.get_native_token_id(origin_chain).await
    }

    pub async fn near_get_fast_transfer_status(
        &self,
        fast_transfer_id: FastTransferId,
    ) -> Result<Option<FastTransferStatus>> {
        let near_bridge_client = self.near_bridge_client()?;
        near_bridge_client
            .get_fast_transfer_status(fast_transfer_id)
            .await
    }

    pub async fn near_is_fast_transfer_finalised(
        &self,
        fast_transfer_id: FastTransferId,
    ) -> Result<bool> {
        let near_bridge_client = self.near_bridge_client()?;
        near_bridge_client
            .is_fast_transfer_finalised(fast_transfer_id)
            .await
    }

    pub async fn near_log_metadata(
        &self,
        token_id: String,
        transaction_options: TransactionOptions,
    ) -> Result<CryptoHash> {
        let near_bridge_client = self.near_bridge_client()?;
        near_bridge_client
            .log_token_metadata(token_id, transaction_options)
            .await
    }

    pub async fn near_deploy_token_with_vaa_proof(
        &self,
        args: WormholeDeployTokenArgs,
        transaction_options: TransactionOptions,
    ) -> Result<CryptoHash> {
        let near_bridge_client = self.near_bridge_client()?;

        match args {
            WormholeDeployTokenArgs::Transaction {
                chain_kind,
                tx_hash,
            } => {
                let vaa = self.wormhole_get_vaa_by_tx_hash(tx_hash).await?;

                near_bridge_client
                    .deploy_token_with_vaa_proof(chain_kind, &vaa, transaction_options)
                    .await
            }
            WormholeDeployTokenArgs::VAA { chain_kind, vaa } => {
                near_bridge_client
                    .deploy_token_with_vaa_proof(chain_kind, &vaa, transaction_options)
                    .await
            }
        }
    }

    pub async fn near_bind_token(
        &self,
        bind_token_args: omni_types::locker_args::BindTokenArgs,
        transaction_options: TransactionOptions,
    ) -> Result<CryptoHash> {
        let near_bridge_client = self.near_bridge_client()?;
        near_bridge_client
            .bind_token(bind_token_args, transaction_options)
            .await
    }

    pub async fn near_get_required_storage_deposit(
        &self,
        token_id: AccountId,
        account_id: AccountId,
    ) -> Result<u128> {
        let near_bridge_client = self.near_bridge_client()?;
        near_bridge_client
            .get_required_storage_deposit(token_id, account_id)
            .await
    }

    pub async fn near_storage_deposit_for_token(
        &self,
        token_id: String,
        amount: u128,
        transaction_options: TransactionOptions,
    ) -> Result<CryptoHash> {
        let near_bridge_client = self.near_bridge_client()?;
        near_bridge_client
            .storage_deposit_for_token(token_id, amount, transaction_options)
            .await
    }

    pub async fn near_sign_transfer(
        &self,
        transfer_id: omni_types::TransferId,
        fee_recipient: Option<AccountId>,
        fee: Option<Fee>,
        transaction_options: TransactionOptions,
    ) -> Result<CryptoHash> {
        let near_bridge_client = self.near_bridge_client()?;
        near_bridge_client
            .sign_transfer(transfer_id, fee_recipient, fee, transaction_options)
            .await
    }

    #[allow(clippy::too_many_arguments)]
    pub async fn near_init_transfer(
        &self,
        token_id: String,
        amount: u128,
        receiver: OmniAddress,
        fee: u128,
        native_fee: u128,
        transaction_options: TransactionOptions,
    ) -> Result<CryptoHash> {
        let near_bridge_client = self.near_bridge_client()?;
        near_bridge_client
            .init_transfer(
                token_id,
                amount,
                receiver,
                fee,
                native_fee,
                transaction_options,
            )
            .await
    }

    pub async fn near_fin_transfer_with_evm_proof(
        &self,
        chain_kind: ChainKind,
        tx_hash: TxHash,
        storage_deposit_actions: Vec<StorageDepositAction>,
        transaction_options: TransactionOptions,
    ) -> Result<CryptoHash> {
        let near_bridge_client = self.near_bridge_client()?;

        let proof = self
            .get_proof_for_event(tx_hash, ProofKind::InitTransfer, chain_kind)
            .await?;

        let verify_proof_args = EvmVerifyProofArgs {
            proof_kind: ProofKind::InitTransfer,
            proof,
        };

        near_bridge_client
            .fin_transfer(
                omni_types::locker_args::FinTransferArgs {
                    chain_kind,
                    storage_deposit_actions,
                    prover_args: borsh::to_vec(&verify_proof_args).map_err(|_| {
                        BridgeSdkError::EthProofError("Failed to serialize proof".to_string())
                    })?,
                },
                transaction_options,
            )
            .await
    }

    pub async fn near_sign_btc_transaction(
        &self,
        chain: Chain,
        btc_pending_id: Option<String>,
        near_tx_hash: Option<String>,
        user_account_id: Option<AccountId>,
        sign_index: u64,
        transaction_options: TransactionOptions,
    ) -> Result<CryptoHash> {
        let near_bridge_client = self.near_bridge_client()?;

        near_bridge_client
            .sign_btc_transaction(
                &chain,
                btc_pending_id,
                near_tx_hash,
                user_account_id,
                sign_index,
                transaction_options,
            )
            .await
    }

    pub async fn near_fin_transfer_btc(
        &self,
        chain: Chain,
        tx_hash: String,
        vout: usize,
        deposit_args: BtcDepositArgs,
        transaction_options: TransactionOptions,
    ) -> Result<CryptoHash> {
        let proof_data = if chain.is_zcash() {
            let btc_bridge = self.zcash_bridge_client()?;
            btc_bridge.extract_btc_proof(&tx_hash).await?
        } else {
            let btc_bridge = self.btc_bridge_client()?;
            btc_bridge.extract_btc_proof(&tx_hash).await?
        };

        let near_bridge_client = self.near_bridge_client()?;
        let deposit_msg = match deposit_args {
            BtcDepositArgs::DepositMsg { msg } => msg,
            BtcDepositArgs::OmniDepositArgs {
                recipient_id,
                amount,
                fee,
            } => near_bridge_client.get_deposit_msg_for_omni_bridge(&recipient_id, amount, fee)?,
        };

        let args = FinBtcTransferArgs {
            deposit_msg,
            tx_bytes: proof_data.tx_bytes,
            vout,
            tx_block_blockhash: proof_data.tx_block_blockhash,
            tx_index: proof_data.tx_index,
            merkle_proof: proof_data.merkle_proof,
        };

        near_bridge_client
            .fin_btc_transfer(&chain, args, transaction_options)
            .await
    }

    pub async fn near_btc_verify_withdraw(
        &self,
        chain: Chain,
        tx_hash: String,
        transaction_options: TransactionOptions,
    ) -> Result<CryptoHash> {
        let proof_data = if chain.is_zcash() {
            let btc_bridge = self.zcash_bridge_client()?;
            btc_bridge.extract_btc_proof(&tx_hash).await?
        } else {
            let btc_bridge = self.btc_bridge_client()?;
            btc_bridge.extract_btc_proof(&tx_hash).await?
        };
        let near_bridge_client = self.near_bridge_client()?;
        let args = BtcVerifyWithdrawArgs {
            tx_id: tx_hash,
            tx_block_blockhash: proof_data.tx_block_blockhash,
            tx_index: proof_data.tx_index,
            merkle_proof: proof_data.merkle_proof,
        };

        near_bridge_client
            .btc_verify_withdraw(&chain, args, transaction_options)
            .await
    }

    pub async fn near_btc_cancel_withdraw(
        &self,
        chain: Chain,
        tx_hash: String,
        transaction_options: TransactionOptions,
    ) -> Result<CryptoHash> {
        let near_bridge_client = self.near_bridge_client()?;

        near_bridge_client
            .btc_cancel_withdraw(&chain, tx_hash, transaction_options)
            .await
    }

    pub async fn near_btc_verify_active_utxo_management(
        &self,
        chain: Chain,
        tx_hash: String,
        transaction_options: TransactionOptions,
    ) -> Result<CryptoHash> {
        let proof_data = if chain.is_zcash() {
            let btc_bridge = self.zcash_bridge_client()?;
            btc_bridge.extract_btc_proof(&tx_hash).await?
        } else {
            let btc_bridge = self.btc_bridge_client()?;
            btc_bridge.extract_btc_proof(&tx_hash).await?
        };

        let near_bridge_client = self.near_bridge_client()?;
        let args = BtcVerifyWithdrawArgs {
            tx_id: tx_hash,
            tx_block_blockhash: proof_data.tx_block_blockhash,
            tx_index: proof_data.tx_index,
            merkle_proof: proof_data.merkle_proof,
        };

        near_bridge_client
            .btc_verify_active_utxo_management(&chain, args, transaction_options)
            .await
    }

    pub async fn get_btc_address(
        &self,
        chain: Chain,
        recipient_id: &str,
        amount: u128,
        fee: u128,
    ) -> Result<String> {
        let near_bridge_client = self.near_bridge_client()?;
        near_bridge_client
            .get_btc_address(&chain, recipient_id, amount, fee)
            .await
    }

    pub async fn active_utxo_management(
        &self,
        chain: Chain,
        transaction_options: TransactionOptions,
    ) -> Result<CryptoHash> {
        let near_bridge_client = self.near_bridge_client()?;

        let fee_rate = if chain.is_zcash() {
            let zcash_bridge_client = self.zcash_bridge_client()?;
            zcash_bridge_client.get_fee_rate().await?
        } else {
            let btc_bridge_client = self.btc_bridge_client()?;
            btc_bridge_client.get_fee_rate().await?
        };

        let utxos = near_bridge_client.get_utxos(&chain).await?;
        let (
            active_management_lower_limit,
            active_management_upper_limit,
            max_active_utxo_management_input_number,
            max_active_utxo_management_output_number,
        ) = near_bridge_client
            .get_active_management_limit(&chain)
            .await?;

        let change_address = near_bridge_client.get_change_address(&chain).await?;
        let min_deposit_amount = near_bridge_client.get_min_deposit_amount(&chain).await?;

        let (out_points, tx_outs) = btc_utils::choose_utxos_for_active_management(
            utxos,
            fee_rate,
            change_address,
            active_management_lower_limit,
            active_management_upper_limit,
            max_active_utxo_management_input_number,
            max_active_utxo_management_output_number,
            min_deposit_amount,
            chain,
        )?;

        near_bridge_client
            .active_utxo_management(&chain, out_points, tx_outs, transaction_options)
            .await
    }

    pub async fn init_near_to_bitcoin_transfer(
        &self,
        chain: Chain,
        target_btc_address: String,
        amount: u128,
        transaction_options: TransactionOptions,
    ) -> Result<CryptoHash> {
        let fee_rate = if chain.is_zcash() {
            let zcash_bridge_client = self.zcash_bridge_client()?;
            zcash_bridge_client.get_fee_rate().await?
        } else {
            let btc_bridge_client = self.btc_bridge_client()?;
            btc_bridge_client.get_fee_rate().await?
        };

        let near_bridge_client = self.near_bridge_client()?;
        let utxos = near_bridge_client.get_utxos(&chain).await?;

        let (out_points, utxos_balance, gas_fee) =
            btc_utils::choose_utxos(&chain, amount, utxos, fee_rate)?;

        let change_address = near_bridge_client.get_change_address(&chain).await?;
        let tx_outs = btc_utils::get_tx_outs(
            &target_btc_address,
            amount.try_into().map_err(|err| {
                BridgeSdkError::BtcClientError(format!("Error on amount conversion: {err}"))
            })?,
            &change_address,
            (utxos_balance - amount - gas_fee)
                .try_into()
                .map_err(|err| {
                    BridgeSdkError::BtcClientError(format!(
                        "Error on change amount conversion: {err}"
                    ))
                })?,
            chain,
        );

        let fee = near_bridge_client.get_withdraw_fee(&chain).await? + gas_fee;

        near_bridge_client
            .init_btc_transfer_near_to_btc(
                &chain,
                amount + fee,
                TokenReceiverMessage::Withdraw {
                    target_btc_address,
                    input: out_points,
                    output: tx_outs,
                },
                transaction_options,
            )
            .await
    }

    pub async fn omni_bridge_sign_btc_transfer(
        &self,
        chain: Chain,
        near_tx_hash: String,
        sender_id: Option<AccountId>,
        transaction_options: TransactionOptions,
        wait_final_outcome_timeout_sec: Option<u64>,
    ) -> Result<CryptoHash> {
        let near_bridge_client = self.near_bridge_client()?;
        let (recipient, amount, transfer_id) = near_bridge_client
            .extract_recipient_and_amount_from_logs(near_tx_hash, sender_id)
            .await?;
        let fee = near_bridge_client.get_withdraw_fee(&chain).await?;
        let (out_points, tx_outs) = self
            .extract_utxo(chain, recipient.clone(), amount - fee)
            .await?;
        near_bridge_client
            .omni_bridge_sign_btc_transfer(
                transfer_id,
                TokenReceiverMessage::Withdraw {
                    target_btc_address: recipient,
                    input: out_points,
                    output: tx_outs,
                },
                transaction_options,
                wait_final_outcome_timeout_sec,
            )
            .await
    }

    pub async fn btc_fin_transfer(
        &self,
        chain: Chain,
        near_tx_hash: String,
        relayer: Option<AccountId>,
    ) -> Result<String> {
        let near_bridge_client = self.near_bridge_client()?;
        let btc_tx_data = near_bridge_client
            .get_btc_tx_data(&chain, near_tx_hash, relayer)
            .await?;

        if chain.is_zcash() {
            let btc_bridge_client = self.zcash_bridge_client()?;
            let tx_hash = btc_bridge_client.send_tx(&btc_tx_data).await?;
            Ok(tx_hash)
        } else {
            let btc_bridge_client = self.btc_bridge_client()?;
            let tx_hash = btc_bridge_client.send_tx(&btc_tx_data).await?;
            Ok(tx_hash)
        }
    }

    pub async fn get_amount_to_transfer(&self, chain: Chain, amount: u128) -> Result<u128> {
        let near_bridge_client = self.near_bridge_client()?;
        near_bridge_client
            .get_amount_to_transfer(&chain, amount)
            .await
    }

    pub async fn near_fin_transfer_with_vaa(
        &self,
        chain_kind: ChainKind,
        storage_deposit_actions: Vec<StorageDepositAction>,
        vaa: String,
        transaction_options: TransactionOptions,
    ) -> Result<CryptoHash> {
        let near_bridge_client = self.near_bridge_client()?;

        let verify_proof_args = WormholeVerifyProofArgs {
            proof_kind: ProofKind::InitTransfer,
            vaa,
        };

        near_bridge_client
            .fin_transfer(
                omni_types::locker_args::FinTransferArgs {
                    chain_kind,
                    storage_deposit_actions,
                    prover_args: borsh::to_vec(&verify_proof_args).map_err(|_| {
                        BridgeSdkError::EthProofError("Failed to serialize proof".to_string())
                    })?,
                },
                transaction_options,
            )
            .await
    }

    pub async fn near_claim_fee(
        &self,
        claim_fee_args: ClaimFeeArgs,
        transaction_options: TransactionOptions,
    ) -> Result<CryptoHash> {
        let near_bridge_client = self.near_bridge_client()?;
        near_bridge_client
            .claim_fee(claim_fee_args, transaction_options)
            .await
    }

    pub async fn near_bind_token_with_evm_proof(
        &self,
        chain_kind: ChainKind,
        tx_hash: TxHash,
        transaction_options: TransactionOptions,
    ) -> Result<CryptoHash> {
        let near_bridge_client = self.near_bridge_client()?;

        let proof = self
            .get_proof_for_event(tx_hash, ProofKind::DeployToken, chain_kind)
            .await?;

        let verify_proof_args = EvmVerifyProofArgs {
            proof_kind: ProofKind::DeployToken,
            proof,
        };

        near_bridge_client
            .bind_token(
                omni_types::locker_args::BindTokenArgs {
                    chain_kind,
                    prover_args: borsh::to_vec(&verify_proof_args).map_err(|_| {
                        BridgeSdkError::EthProofError("Failed to serialize proof".to_string())
                    })?,
                },
                transaction_options,
            )
            .await
    }

    pub async fn near_deploy_token_with_evm_proof(
        &self,
        chain_kind: ChainKind,
        tx_hash: TxHash,
        transaction_options: TransactionOptions,
    ) -> Result<CryptoHash> {
        let near_bridge_client = self.near_bridge_client()?;

        let proof = self
            .get_proof_for_event(tx_hash, ProofKind::LogMetadata, chain_kind)
            .await?;

        let verify_proof_args = EvmVerifyProofArgs {
            proof_kind: ProofKind::LogMetadata,
            proof,
        };

        near_bridge_client
            .deploy_token_with_evm_proof(
                omni_types::locker_args::DeployTokenArgs {
                    chain_kind,
                    prover_args: borsh::to_vec(&verify_proof_args).map_err(|_| {
                        BridgeSdkError::EthProofError("Failed to serialize proof".to_string())
                    })?,
                },
                transaction_options,
            )
            .await
    }

    pub async fn near_fast_transfer(
        &self,
        chain_kind: ChainKind,
        tx_hash: String,
        storage_deposit_amount: Option<u128>,
        transaction_options: TransactionOptions,
    ) -> Result<CryptoHash> {
        if let ChainKind::Sol | ChainKind::Near = chain_kind {
            return Err(BridgeSdkError::ConfigError(format!(
                "Fast transfer is not supported for chain kind: {chain_kind:?}"
            )));
        }

        let near_bridge_client = self.near_bridge_client()?;

        let tx_hash = TxHash::from_str(&tx_hash).map_err(|e| {
            BridgeSdkError::InvalidArgument(format!("Failed to parse tx hash: {e}"))
        })?;

        let transfer_event = self.evm_get_transfer_event(chain_kind, tx_hash).await?;

        let recipient = OmniAddress::from_str(&transfer_event.recipient).map_err(|_| {
            BridgeSdkError::InvalidArgument(format!(
                "Failed to parse recipient: {}",
                transfer_event.recipient
            ))
        })?;
        let token_address =
            OmniAddress::new_from_evm_address(chain_kind, H160(transfer_event.token_address.0))
                .map_err(|_| {
                    BridgeSdkError::InvalidArgument(format!(
                        "Failed to parse token address: {}",
                        transfer_event.token_address
                    ))
                })?;

        let token_id = near_bridge_client
            .get_token_id(token_address.clone())
            .await?;

        if transfer_event.amount < transfer_event.fee {
            return Err(BridgeSdkError::InvalidArgument(format!(
                "Transfer amount is less than fee: {} < {}",
                transfer_event.amount, transfer_event.fee
            )));
        }

        let relayer = near_bridge_client.account_id()?;
        let decimals = self.near_get_token_decimals(token_address).await?;
        let amount_to_send =
            self.denormalize_amount(&decimals, transfer_event.amount - transfer_event.fee)?;
        let balance = near_bridge_client
            .ft_balance_of(token_id.clone(), relayer)
            .await?;

        if balance < amount_to_send {
            return Err(BridgeSdkError::InsufficientBalance(format!(
                "Insufficient balance for fast transfer: {balance} < {amount_to_send}",
            )));
        }

        near_bridge_client
            .fast_fin_transfer(
                near_bridge_client::FastFinTransferArgs {
                    token_id,
                    amount_to_send,
                    recipient,
                    amount: transfer_event.amount,
                    fee: Fee {
                        fee: transfer_event.fee.into(),
                        native_fee: transfer_event.native_token_fee.into(),
                    },
                    transfer_id: omni_types::TransferId {
                        origin_chain: chain_kind,
                        origin_nonce: transfer_event.origin_nonce,
                    },
                    msg: transfer_event.message,
                    storage_deposit_amount,
                    relayer: near_bridge_client.signer()?.account_id,
                },
                transaction_options,
            )
            .await
    }

    pub async fn evm_is_transfer_finalised(
        &self,
        chain_kind: ChainKind,
        nonce: u64,
    ) -> Result<bool> {
        let evm_bridge_client = self.evm_bridge_client(chain_kind)?;
        evm_bridge_client.is_transfer_finalised(nonce).await
    }

    pub async fn evm_get_last_block_number(&self, chain_kind: ChainKind) -> Result<u64> {
        let evm_bridge_client = self.evm_bridge_client(chain_kind)?;
        evm_bridge_client.get_last_block_number().await
    }

    pub async fn evm_get_transfer_event(
        &self,
        chain_kind: ChainKind,
        tx_hash: TxHash,
    ) -> Result<InitTransferFilter> {
        let evm_bridge_client = self.evm_bridge_client(chain_kind)?;
        evm_bridge_client.get_transfer_event(tx_hash).await
    }

    pub async fn evm_log_metadata(
        &self,
        address: EvmAddress,
        chain_kind: ChainKind,
        tx_nonce: Option<U256>,
    ) -> Result<TxHash> {
        let evm_bridge_client = self.evm_bridge_client(chain_kind)?;
        evm_bridge_client.log_metadata(address, tx_nonce).await
    }

    pub async fn evm_deploy_token(
        &self,
        chain_kind: ChainKind,
        event: OmniBridgeEvent,
        tx_nonce: Option<U256>,
    ) -> Result<TxHash> {
        let evm_bridge_client = self.evm_bridge_client(chain_kind)?;
        evm_bridge_client.deploy_token(event, tx_nonce).await
    }

    pub async fn evm_deploy_token_with_tx_hash(
        &self,
        chain_kind: ChainKind,
        near_tx_hash: CryptoHash,
        tx_nonce: Option<U256>,
    ) -> Result<TxHash> {
        let near_bridge_client = self.near_bridge_client()?;
        let evm_bridge_client = self.evm_bridge_client(chain_kind)?;

        let transfer_log = near_bridge_client
            .extract_transfer_log(near_tx_hash, None, "LogMetadataEvent")
            .await?;

        evm_bridge_client
            .deploy_token(serde_json::from_str(&transfer_log)?, tx_nonce)
            .await
    }

    #[allow(clippy::too_many_arguments)]
    pub async fn evm_init_transfer(
        &self,
        chain_kind: ChainKind,
        token: String,
        amount: u128,
        receiver: OmniAddress,
        fee: Fee,
        message: String,
        tx_nonce: Option<U256>,
    ) -> Result<TxHash> {
        let evm_bridge_client = self.evm_bridge_client(chain_kind)?;
        evm_bridge_client
            .init_transfer(
                ethers::types::H160::from_str(&token).map_err(|_| {
                    BridgeSdkError::InvalidArgument("Invalid token address".to_string())
                })?,
                amount,
                receiver,
                fee,
                message,
                tx_nonce,
            )
            .await
    }

    pub async fn evm_fin_transfer(
        &self,
        chain_kind: ChainKind,
        event: OmniBridgeEvent,
        tx_nonce: Option<U256>,
    ) -> Result<TxHash> {
        let evm_bridge_client = self.evm_bridge_client(chain_kind)?;
        evm_bridge_client.fin_transfer(event, tx_nonce).await
    }

    pub async fn evm_fin_transfer_with_tx_hash(
        &self,
        chain_kind: ChainKind,
        near_tx_hash: CryptoHash,
        tx_nonce: Option<U256>,
    ) -> Result<TxHash> {
        let evm_bridge_client = self.evm_bridge_client(chain_kind)?;
        let near_bridge_client = self.near_bridge_client()?;

        let transfer_log = near_bridge_client
            .extract_transfer_log(near_tx_hash, None, "SignTransferEvent")
            .await?;

        evm_bridge_client
            .fin_transfer(serde_json::from_str(&transfer_log)?, tx_nonce)
            .await
    }

    pub async fn solana_get_transfer_event(
        &self,
        signature: &Signature,
    ) -> Result<solana_bridge_client::Transfer> {
        let solana_bridge_client = self.solana_bridge_client()?;
        solana_bridge_client
            .get_transfer_event(signature)
            .await
            .map_err(|e| {
                BridgeSdkError::SolanaOtherError(format!("Failed to get transfer event: {e}"))
            })
    }

    pub async fn solana_is_transfer_finalised(&self, nonce: u64) -> Result<bool> {
        let solana_bridge_client = self.solana_bridge_client()?;

        solana_bridge_client
            .is_transfer_finalised(nonce)
            .await
            .map_err(|e| {
                BridgeSdkError::SolanaOtherError(format!(
                    "Failed to check transfer finalisation status: {e}"
                ))
            })
    }

    pub async fn solana_set_admin(&self, admin: Pubkey) -> Result<Signature> {
        let solana_bridge_client = self.solana_bridge_client()?;

        let signature = solana_bridge_client.set_admin(admin).await?;

        tracing::info!(
            signature = signature.to_string(),
            "Sent set admin transaction"
        );

        Ok(signature)
    }

    pub async fn solana_pause(&self) -> Result<Signature> {
        let solana_bridge_client = self.solana_bridge_client()?;

        let signature = solana_bridge_client.pause().await?;

        tracing::info!(signature = signature.to_string(), "Sent pause transaction");

        Ok(signature)
    }

    pub async fn solana_update_metadata(
        &self,
        token: Pubkey,
        name: Option<String>,
        symbol: Option<String>,
        uri: Option<String>,
    ) -> Result<Signature> {
        let solana_bridge_client = self.solana_bridge_client()?;

        let signature = solana_bridge_client
            .update_metadata(token, name, symbol, uri)
            .await?;

        tracing::info!(
            signature = signature.to_string(),
            "Sent update metadata transaction"
        );

        Ok(signature)
    }

    pub async fn solana_initialize(&self, program_keypair: Keypair) -> Result<Signature> {
        let near_bridge_account_id = self.near_bridge_client()?.omni_bridge_id()?;
        let derived_bridge_address =
            crypto_utils::derive_address(&near_bridge_account_id, "bridge-1");

        let solana_bridge_client = self.solana_bridge_client()?;

        let signature = solana_bridge_client
            .initialize(derived_bridge_address, program_keypair)
            .await?;

        tracing::info!(
            signature = signature.to_string(),
            "Sent initialize transaction"
        );

        Ok(signature)
    }

    pub async fn solana_get_version(&self) -> Result<String> {
        let solana_bridge_client = self.solana_bridge_client()?;

        let version = solana_bridge_client.get_version().await?;

        tracing::info!(version = version, "Fetched Solana program version");

        Ok(version)
    }

    pub async fn solana_log_metadata(&self, token: Pubkey) -> Result<Signature> {
        let solana_bridge_client = self.solana_bridge_client()?;

        let signature = solana_bridge_client.log_metadata(token).await?;

        tracing::info!(
            signature = signature.to_string(),
            "Sent register token transaction"
        );

        Ok(signature)
    }

    pub async fn solana_deploy_token_with_tx_hash(
        &self,
        near_tx_hash: CryptoHash,
        sender_id: Option<AccountId>,
    ) -> Result<Signature> {
        let near_bridge_client = self.near_bridge_client()?;

        let transfer_log = near_bridge_client
            .extract_transfer_log(near_tx_hash, sender_id, "LogMetadataEvent")
            .await?;

        self.solana_deploy_token_with_event(serde_json::from_str(&transfer_log)?)
            .await
    }

    pub async fn solana_deploy_token_with_event(
        &self,
        event: OmniBridgeEvent,
    ) -> Result<Signature> {
        let OmniBridgeEvent::LogMetadataEvent {
            signature,
            metadata_payload,
        } = event
        else {
            return Err(BridgeSdkError::UnknownError("Invalid event".to_string()));
        };

        let solana_bridge_client = self.solana_bridge_client()?;

        let mut signature = signature.to_bytes();
        signature[64] -= 27; // TODO: Remove recovery_id modification in OmniTypes and add it specifically when submitting to EVM chains

        let payload = DeployTokenData {
            metadata: MetadataPayload {
                token: metadata_payload.token,
                name: metadata_payload.name,
                symbol: metadata_payload.symbol,
                decimals: metadata_payload.decimals,
            },
            signature: signature.try_into().map_err(|_| {
                BridgeSdkError::ConfigError("Failed to parse signature".to_string())
            })?,
        };

        let signature = solana_bridge_client.deploy_token(payload).await?;

        tracing::info!(
            signature = signature.to_string(),
            "Sent deploy token transaction"
        );

        Ok(signature)
    }

    pub async fn solana_init_transfer(
        &self,
        token: Pubkey,
        amount: u128,
        recipient: OmniAddress,
        fee: u128,
        native_fee: u64,
        message: String,
    ) -> Result<Signature> {
        let solana_bridge_client = self.solana_bridge_client()?;

        let signature = solana_bridge_client
            .init_transfer(
                token,
                amount,
                recipient.to_string(),
                fee,
                native_fee,
                message,
            )
            .await?;

        tracing::info!(
            signature = signature.to_string(),
            "Sent init transfer transaction"
        );

        Ok(signature)
    }

    pub async fn solana_init_transfer_sol(
        &self,
        amount: u128,
        recipient: OmniAddress,
        fee: u128,
        native_fee: u64,
        message: String,
    ) -> Result<Signature> {
        let solana_bridge_client = self.solana_bridge_client()?;

        let signature = solana_bridge_client
            .init_transfer_sol(amount, recipient.to_string(), fee, native_fee, message)
            .await?;

        tracing::info!(
            signature = signature.to_string(),
            "Sent init transfer SOL transaction"
        );

        Ok(signature)
    }

    pub async fn solana_finalize_transfer_with_tx_hash(
        &self,
        near_tx_hash: CryptoHash,
        sender_id: Option<AccountId>,
        solana_token: Pubkey, // TODO: retrieve from near contract
    ) -> Result<Signature> {
        let near_bridge_client = self.near_bridge_client()?;

        let transfer_log = near_bridge_client
            .extract_transfer_log(near_tx_hash, sender_id, "SignTransferEvent")
            .await?;

        self.solana_finalize_transfer_with_event(serde_json::from_str(&transfer_log)?, solana_token)
            .await
    }

    pub async fn solana_finalize_transfer_with_event(
        &self,
        event: OmniBridgeEvent,
        solana_token: Pubkey, // TODO: retrieve from near contract
    ) -> Result<Signature> {
        let OmniBridgeEvent::SignTransferEvent {
            message_payload,
            signature,
        } = event
        else {
            return Err(BridgeSdkError::UnknownError("Invalid event".to_string()));
        };

        let solana_bridge_client = self.solana_bridge_client()?;

        let mut signature = signature.to_bytes();
        signature[64] -= 27;

        let payload = FinalizeDepositData {
            payload: DepositPayload {
                destination_nonce: message_payload.destination_nonce,
                transfer_id: TransferId {
                    origin_chain: message_payload.transfer_id.origin_chain.into(),
                    origin_nonce: message_payload.transfer_id.origin_nonce,
                },
                amount: message_payload.amount.into(),
                recipient: match message_payload.recipient {
                    OmniAddress::Sol(addr) => Pubkey::new_from_array(addr.0),
                    _ => return Err(BridgeSdkError::ConfigError("Invalid recipient".to_string())),
                },
                fee_recipient: message_payload.fee_recipient.map(|addr| addr.to_string()),
            },
            signature: signature.try_into().map_err(|_| {
                BridgeSdkError::ConfigError("Failed to parse signature".to_string())
            })?,
        };

        let signature = if solana_token == Pubkey::default() {
            solana_bridge_client.finalize_transfer_sol(payload).await?
        } else {
            solana_bridge_client
                .finalize_transfer(payload, solana_token)
                .await?
        };

        tracing::info!(
            signature = signature.to_string(),
            "Sent finalize transfer transaction"
        );

        Ok(signature)
    }

    pub async fn log_metadata(
        &self,
        token: OmniAddress,
        transaction_options: TransactionOptions,
    ) -> Result<String> {
        match &token {
            OmniAddress::Eth(address)
            | OmniAddress::Arb(address)
            | OmniAddress::Base(address)
            | OmniAddress::Bnb(address) => self
                .evm_log_metadata(
                    address.clone(),
                    token.get_chain(),
                    transaction_options.nonce.map(std::convert::Into::into),
                )
                .await
                .map(|hash| hash.to_string()),
            OmniAddress::Near(token_id) => self
                .near_log_metadata(token_id.to_string(), transaction_options)
                .await
                .map(|hash| hash.to_string()),
            OmniAddress::Sol(sol_address) => {
                let token = Pubkey::new_from_array(sol_address.0);
                self.solana_log_metadata(token)
                    .await
                    .map(|hash| hash.to_string())
            }
        }
    }

    pub async fn deploy_token(&self, deploy_token_args: DeployTokenArgs) -> Result<String> {
        match deploy_token_args {
            DeployTokenArgs::NearDeployToken {
                chain_kind,
                tx_hash,
                transaction_options,
            } => self
                .near_deploy_token_with_vaa_proof(
                    WormholeDeployTokenArgs::Transaction {
                        chain_kind,
                        tx_hash,
                    },
                    transaction_options,
                )
                .await
                .map(|hash| hash.to_string()),
            DeployTokenArgs::NearDeployTokenWithEvmProof {
                chain_kind,
                tx_hash,
                transaction_options,
            } => self
                .near_deploy_token_with_evm_proof(chain_kind, tx_hash, transaction_options)
                .await
                .map(|hash| hash.to_string()),
            DeployTokenArgs::EvmDeployToken {
                chain_kind,
                event,
                tx_nonce,
            } => self
                .evm_deploy_token(chain_kind, event, tx_nonce)
                .await
                .map(|hash| hash.to_string()),
            DeployTokenArgs::EvmDeployTokenWithTxHash {
                chain_kind,
                near_tx_hash,
                tx_nonce,
            } => self
                .evm_deploy_token_with_tx_hash(chain_kind, near_tx_hash, tx_nonce)
                .await
                .map(|hash| hash.to_string()),
            DeployTokenArgs::SolanaDeployToken { event } => self
                .solana_deploy_token_with_event(event)
                .await
                .map(|hash| hash.to_string()),
            DeployTokenArgs::SolanaDeployTokenWithTxHash {
                near_tx_hash: tx_hash,
                sender_id,
            } => self
                .solana_deploy_token_with_tx_hash(tx_hash, sender_id)
                .await
                .map(|hash| hash.to_string()),
        }
    }

    pub async fn bind_token(&self, bind_token_args: BindTokenArgs) -> Result<String> {
        match bind_token_args {
            BindTokenArgs::BindTokenWithArgs {
                chain_kind,
                prover_args,
                transaction_options,
            } => self
                .near_bind_token(
                    omni_types::locker_args::BindTokenArgs {
                        chain_kind,
                        prover_args,
                    },
                    transaction_options,
                )
                .await
                .map(|hash| hash.to_string()),
            BindTokenArgs::BindTokenWithEvmProofTx {
                chain_kind,
                tx_hash,
                transaction_options,
            } => self
                .near_bind_token_with_evm_proof(chain_kind, tx_hash, transaction_options)
                .await
                .map(|hash| hash.to_string()),
            BindTokenArgs::BindTokenWithVaaProofTx {
                chain_kind,
                tx_hash,
                transaction_options,
            } => {
                let vaa = self.wormhole_get_vaa_by_tx_hash(tx_hash).await?;
                let args = omni_types::prover_args::WormholeVerifyProofArgs {
                    proof_kind: omni_types::prover_result::ProofKind::DeployToken,
                    vaa,
                };
                let bind_token_args = omni_types::locker_args::BindTokenArgs {
                    chain_kind,
                    prover_args: near_primitives::borsh::to_vec(&args).unwrap(),
                };

                self.near_bind_token(bind_token_args, transaction_options)
                    .await
                    .map(|hash| hash.to_string())
            }
        }
    }

    pub async fn init_transfer(&self, init_transfer_args: InitTransferArgs) -> Result<String> {
        match init_transfer_args {
            InitTransferArgs::NearInitTransfer {
                token: near_token_id,
                amount,
                recipient: receiver,
                fee,
                native_fee,
                transaction_options,
            } => self
                .near_init_transfer(
                    near_token_id,
                    amount,
                    receiver,
                    fee,
                    native_fee,
                    transaction_options,
                )
                .await
                .map(|tx_hash| tx_hash.to_string()),
            InitTransferArgs::EvmInitTransfer {
                chain_kind,
                token,
                amount,
                recipient: receiver,
                fee,
                message,
                tx_nonce,
            } => self
                .evm_init_transfer(chain_kind, token, amount, receiver, fee, message, tx_nonce)
                .await
                .map(|tx_hash| tx_hash.to_string()),
            InitTransferArgs::SolanaInitTransfer {
                token,
                amount,
                recipient,
                fee,
                native_fee,
                message,
            } => self
                .solana_init_transfer(token, amount, recipient, fee, native_fee, message)
                .await
                .map(|tx_hash| tx_hash.to_string()),
            InitTransferArgs::SolanaInitTransferSol {
                amount,
                recipient,
                fee,
                native_fee,
                message,
            } => self
                .solana_init_transfer_sol(amount, recipient, fee, native_fee, message)
                .await
                .map(|tx_hash| tx_hash.to_string()),
        }
    }

    pub async fn fin_transfer(&self, fin_transfer_args: FinTransferArgs) -> Result<String> {
        match fin_transfer_args {
            FinTransferArgs::NearFinTransferWithEvmProof {
                chain_kind,
                tx_hash: near_tx_hash,
                storage_deposit_actions,
                transaction_options,
            } => self
                .near_fin_transfer_with_evm_proof(
                    chain_kind,
                    near_tx_hash,
                    storage_deposit_actions,
                    transaction_options,
                )
                .await
                .map(|tx_hash| tx_hash.to_string()),
            FinTransferArgs::NearFinTransferWithVaa {
                chain_kind,
                storage_deposit_actions,
                vaa,
                transaction_options,
            } => self
                .near_fin_transfer_with_vaa(
                    chain_kind,
                    storage_deposit_actions,
                    vaa,
                    transaction_options,
                )
                .await
                .map(|tx_hash| tx_hash.to_string()),
            FinTransferArgs::NearFinTransferBTC {
                btc_tx_hash,
                vout,
                recipient_id,
                amount,
                fee,
                transaction_options,
            } => self
                .near_fin_transfer_btc(
                    Chain::BitcoinMainnet,
                    btc_tx_hash,
                    vout,
                    BtcDepositArgs::OmniDepositArgs {
                        recipient_id,
                        amount,
                        fee,
                    },
                    transaction_options,
                )
                .await
                .map(|tx_hash| tx_hash.to_string()),
            FinTransferArgs::EvmFinTransfer {
                chain_kind,
                event,
                tx_nonce,
            } => self
                .evm_fin_transfer(chain_kind, event, tx_nonce)
                .await
                .map(|tx_hash| tx_hash.to_string()),
            FinTransferArgs::EvmFinTransferWithTxHash {
                chain_kind,
                near_tx_hash,
                tx_nonce,
            } => self
                .evm_fin_transfer_with_tx_hash(chain_kind, near_tx_hash, tx_nonce)
                .await
                .map(|tx_hash| tx_hash.to_string()),
            FinTransferArgs::SolanaFinTransfer {
                event,
                solana_token,
            } => self
                .solana_finalize_transfer_with_event(event, solana_token)
                .await
                .map(|tx_hash| tx_hash.to_string()),
            FinTransferArgs::SolanaFinTransferWithTxHash {
                near_tx_hash,
                sender_id,
                solana_token,
            } => self
                .solana_finalize_transfer_with_tx_hash(near_tx_hash, sender_id, solana_token)
                .await
                .map(|tx_hash| tx_hash.to_string()),
            FinTransferArgs::UTXOChainFinTransfer {
                chain,
                near_tx_hash,
                relayer,
            } => self.btc_fin_transfer(chain, near_tx_hash, relayer).await,
        }
    }

    pub async fn is_transfer_finalised(
        &self,
        origin_chain: Option<ChainKind>,
        destination_chain: ChainKind,
        nonce: u64,
    ) -> Result<bool> {
        match destination_chain {
            ChainKind::Near => {
                let Some(origin_chain) = origin_chain else {
                    return Err(BridgeSdkError::ConfigError(
                        "Origin chain is required to check if transfer was finalised on NEAR"
                            .to_string(),
                    ));
                };

                self.near_is_transfer_finalised(omni_types::TransferId {
                    origin_chain,
                    origin_nonce: nonce,
                })
                .await
            }
            ChainKind::Eth | ChainKind::Base | ChainKind::Arb | ChainKind::Bnb => {
                self.evm_is_transfer_finalised(destination_chain, nonce)
                    .await
            }
            ChainKind::Sol => self.solana_is_transfer_finalised(nonce).await,
        }
    }

    pub async fn wormhole_get_vaa<E>(
        &self,
        chain_id: u64,
        emitter: E,
        sequence: u64,
    ) -> Result<String>
    where
        E: std::fmt::Display + Send,
    {
        let wormhole_bridge_client = self.wormhole_bridge_client()?;
        wormhole_bridge_client
            .get_vaa(chain_id, emitter, sequence)
            .await
    }

    pub async fn wormhole_get_vaa_by_tx_hash(&self, tx_hash: String) -> Result<String> {
        let wormhole_bridge_client = self.wormhole_bridge_client()?;
        wormhole_bridge_client.get_vaa_by_tx_hash(tx_hash).await
    }

    pub fn denormalize_amount(&self, decimals: &Decimals, amount: u128) -> Result<u128> {
        amount
            .checked_mul(10_u128.pow((decimals.origin_decimals - decimals.decimals).into()))
            .ok_or_else(|| BridgeSdkError::UnknownError("Denormalization overflow".to_string()))
    }

    pub fn near_bridge_client(&self) -> Result<&NearBridgeClient> {
        self.near_bridge_client
            .as_ref()
            .ok_or(BridgeSdkError::ConfigError(
                "NEAR bridge client not configured".to_string(),
            ))
            .map_err(|e| {
                BridgeSdkError::InvalidArgument(format!("Failed to denormalize amount: {e}",))
            })
    }

    pub fn evm_bridge_client(&self, chain_kind: ChainKind) -> Result<&EvmBridgeClient> {
        let bridge_client = match chain_kind {
            ChainKind::Eth => self.eth_bridge_client.as_ref(),
            ChainKind::Base => self.base_bridge_client.as_ref(),
            ChainKind::Arb => self.arb_bridge_client.as_ref(),
            ChainKind::Bnb => self.bnb_bridge_client.as_ref(),
            ChainKind::Near | ChainKind::Sol => unreachable!("Unsupported chain kind"),
        };

        bridge_client.ok_or(BridgeSdkError::ConfigError(
            "EVM bridge client not configured".to_string(),
        ))
    }

    pub fn evm_light_client(&self, chain_kind: ChainKind) -> Result<&EthLightClient> {
        let light_client = match chain_kind {
            ChainKind::Eth => self.eth_light_client.as_ref(),
            _ => unreachable!("Unsupported chain kind"),
        };

        light_client.ok_or(BridgeSdkError::ConfigError(
            "EVM light client not configured".to_string(),
        ))
    }

    pub fn solana_bridge_client(&self) -> Result<&SolanaBridgeClient> {
        self.solana_bridge_client
            .as_ref()
            .ok_or(BridgeSdkError::ConfigError(
                "SOLANA bridge client not configured".to_string(),
            ))
    }

    pub fn wormhole_bridge_client(&self) -> Result<&WormholeBridgeClient> {
        self.wormhole_bridge_client
            .as_ref()
            .ok_or(BridgeSdkError::ConfigError(
                "Wormhole bridge client not configured".to_string(),
            ))
    }

    pub fn btc_bridge_client(&self) -> Result<&UTXOBridgeClient<Bitcoin>> {
        self.btc_bridge_client
            .as_ref()
            .ok_or(BridgeSdkError::ConfigError(
                "BTC bridge client not configured".to_string(),
            ))
    }

<<<<<<< HEAD
    pub fn zcash_bridge_client(&self) -> Result<&UTXOBridgeClient<Zcash>> {
        self.zcash_bridge_client
            .as_ref()
            .ok_or(BridgeSdkError::ConfigError(
                "ZCash bridge client not configured".to_string(),
            ))
    }

    async fn get_proof_for_event(
=======
    pub async fn get_proof_for_event(
>>>>>>> 74f0d716
        &self,
        tx_hash: TxHash,
        proof_kind: ProofKind,
        chain_kind: ChainKind,
    ) -> Result<EvmProof> {
        let evm_bridge_client = self.evm_bridge_client(chain_kind)?;
        let evm_light_client = self.evm_light_client(chain_kind)?;
        let last_eth_block_number_on_near = evm_light_client.get_last_block_number().await?;
        let tx_block_number = evm_bridge_client.get_tx_block_number(tx_hash).await?;

        if last_eth_block_number_on_near < tx_block_number {
            return Err(BridgeSdkError::LightClientNotSynced(
                last_eth_block_number_on_near,
            ));
        }

        evm_bridge_client
            .get_proof_for_event(tx_hash, proof_kind)
            .await
    }

    pub async fn get_storage_deposit_actions_for_tx(
        &self,
        chain: ChainKind,
        tx_hash: String,
    ) -> Result<Vec<StorageDepositAction>> {
        match chain {
            ChainKind::Eth | ChainKind::Base | ChainKind::Arb | ChainKind::Bnb => {
                let tx_hash = TxHash::from_str(&tx_hash).map_err(|_| {
                    BridgeSdkError::InvalidArgument(format!("Failed to parse tx hash: {tx_hash}"))
                })?;
                self.get_storage_deposit_actions_for_evm_tx(chain, tx_hash)
                    .await
            }
            ChainKind::Sol => {
                let signature = Signature::from_str(&tx_hash).map_err(|_| {
                    BridgeSdkError::InvalidArgument(format!("Failed to parse signature: {tx_hash}"))
                })?;
                self.get_storage_deposit_actions_for_solana_tx(&signature)
                    .await
            }
            ChainKind::Near => Err(BridgeSdkError::ConfigError(
                "Storage deposit actions are not supported for NEAR".to_string(),
            )),
        }
    }

    pub async fn get_storage_deposit_actions_for_evm_tx(
        &self,
        chain: ChainKind,
        tx_hash: TxHash,
    ) -> Result<Vec<StorageDepositAction>> {
        // TODO: add fast transfer support
        let transfer_event = self.evm_get_transfer_event(chain, tx_hash).await?;

        let token_address =
            OmniAddress::new_from_evm_address(chain, H160(transfer_event.token_address.0))
                .map_err(|_| {
                    BridgeSdkError::InvalidArgument(format!(
                        "Failed to parse token address: {}",
                        transfer_event.token_address
                    ))
                })?;

        let recipient = OmniAddress::from_str(&transfer_event.recipient).map_err(|_| {
            BridgeSdkError::InvalidArgument(format!(
                "Failed to parse recipient: {}",
                transfer_event.recipient
            ))
        })?;

        let fee_recipient = self
            .near_bridge_client()
            .and_then(NearBridgeClient::account_id)
            .map_err(|_| {
                BridgeSdkError::ConfigError("NEAR bridge client not configured".to_string())
            })?;

        self.get_storage_deposit_actions(
            chain,
            &recipient,
            &fee_recipient,
            &token_address,
            transfer_event.fee,
            transfer_event.native_token_fee,
        )
        .await
    }

    pub async fn get_storage_deposit_actions_for_solana_tx(
        &self,
        signature: &Signature,
    ) -> Result<Vec<StorageDepositAction>> {
        let transfer_event = self.solana_get_transfer_event(signature).await?;

        let token = Pubkey::from_str(&transfer_event.token).map_err(|_| {
            BridgeSdkError::InvalidArgument(format!(
                "Failed to parse token address as Pubkey: {:?}",
                transfer_event.token
            ))
        })?;

        let token_address = OmniAddress::new_from_slice(ChainKind::Sol, &token.to_bytes())
            .map_err(|_| {
                BridgeSdkError::InvalidArgument(format!("Failed to parse token address: {token}"))
            })?;

        let recipient = OmniAddress::from_str(&transfer_event.recipient).map_err(|_| {
            BridgeSdkError::InvalidArgument(format!(
                "Failed to parse recipient: {}",
                transfer_event.recipient
            ))
        })?;

        let fee_recipient = self
            .near_bridge_client()
            .and_then(NearBridgeClient::account_id)
            .map_err(|_| {
                BridgeSdkError::ConfigError("NEAR bridge client not configured".to_string())
            })?;

        self.get_storage_deposit_actions(
            ChainKind::Sol,
            &recipient,
            &fee_recipient,
            &token_address,
            transfer_event.fee,
            u128::from(transfer_event.native_fee),
        )
        .await
    }

    pub async fn get_storage_deposit_actions(
        &self,
        chain: ChainKind,
        recipient: &OmniAddress,
        fee_recipient: &AccountId,
        token_address: &OmniAddress,
        fee: u128,
        native_fee: u128,
    ) -> Result<Vec<StorageDepositAction>> {
        let mut storage_deposit_actions = Vec::new();
        if let OmniAddress::Near(near_recipient) = recipient {
            self.add_storage_deposit_action(
                &mut storage_deposit_actions,
                self.near_get_token_id(token_address.clone()).await?,
                near_recipient.clone(),
            )
            .await?;
        }

        if fee > 0 {
            self.add_storage_deposit_action(
                &mut storage_deposit_actions,
                self.near_get_token_id(token_address.clone()).await?,
                fee_recipient.clone(),
            )
            .await?;
        }

        if native_fee > 0 {
            let token_id = self.near_get_native_token_id(chain).await?;

            self.add_storage_deposit_action(
                &mut storage_deposit_actions,
                token_id,
                fee_recipient.clone(),
            )
            .await?;
        }

        Ok(storage_deposit_actions)
    }

    async fn add_storage_deposit_action(
        &self,
        storage_deposit_actions: &mut Vec<StorageDepositAction>,
        token_id: AccountId,
        account_id: AccountId,
    ) -> Result<()> {
        let storage_deposit_amount = match self
            .near_get_required_storage_deposit(token_id.clone(), account_id.clone())
            .await?
        {
            amount if amount > 0 => Some(amount),
            _ => None,
        };

        storage_deposit_actions.push(StorageDepositAction {
            token_id,
            account_id,
            storage_deposit_amount,
        });

        Ok(())
    }

    async fn extract_utxo(
        &self,
        chain: Chain,
        target_btc_address: String,
        amount: u128,
    ) -> Result<(Vec<OutPoint>, Vec<TxOut>)> {
        let near_bridge_client = self.near_bridge_client()?;
        let fee_rate = if chain.is_zcash() {
            let zcash_bridge_client = self.zcash_bridge_client()?;
            zcash_bridge_client.get_fee_rate().await?
        } else {
            let btc_bridge_client = self.btc_bridge_client()?;
            btc_bridge_client.get_fee_rate().await?
        };

        let utxos = near_bridge_client.get_utxos(&chain).await?;
        let (out_points, utxos_balance, gas_fee) =
            btc_utils::choose_utxos(&chain, amount, utxos, fee_rate)?;

        let change_address = near_bridge_client.get_change_address(&chain).await?;
        let tx_outs = btc_utils::get_tx_outs(
            &target_btc_address,
            (amount - gas_fee).try_into().map_err(|err| {
                BridgeSdkError::BtcClientError(format!("Error on amount conversion: {err}"))
            })?,
            &change_address,
            (utxos_balance - amount).try_into().map_err(|err| {
                BridgeSdkError::BtcClientError(format!("Error on change amount conversion: {err}"))
            })?,
            chain,
        );
        Ok((out_points, tx_outs))
    }
}<|MERGE_RESOLUTION|>--- conflicted
+++ resolved
@@ -1672,7 +1672,6 @@
             ))
     }
 
-<<<<<<< HEAD
     pub fn zcash_bridge_client(&self) -> Result<&UTXOBridgeClient<Zcash>> {
         self.zcash_bridge_client
             .as_ref()
@@ -1681,10 +1680,7 @@
             ))
     }
 
-    async fn get_proof_for_event(
-=======
     pub async fn get_proof_for_event(
->>>>>>> 74f0d716
         &self,
         tx_hash: TxHash,
         proof_kind: ProofKind,
