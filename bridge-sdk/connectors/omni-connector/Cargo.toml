--- conflicted
+++ resolved
@@ -42,14 +42,11 @@
 solana-bridge-client = { path = "../../bridge-clients/solana-bridge-client" }
 wormhole-bridge-client = { path = "../../bridge-clients/wormhole-bridge-client" }
 utxo-bridge-client = { path = "../../bridge-clients/utxo-bridge-client" }
-<<<<<<< HEAD
 ripemd = "0.1.3"
 sha2 = "0.10.9"
 bincode = "1.3.3"
 incrementalmerkletree = "0.8.2"
 anyhow = "1.0.99"
-=======
 
->>>>>>> c4eda33a
 [lib]
 path = "src/omni_connector.rs"