--- conflicted
+++ resolved
@@ -2,12 +2,8 @@
 
 use clap::Subcommand;
 
-<<<<<<< HEAD
 use btc_bridge_client::{types::Bitcoin, AuthOptions, UTXOBridgeClient};
-=======
-use btc_bridge_client::BtcBridgeClient;
 use eth_light_client::EthLightClientBuilder;
->>>>>>> 2a3cf1e4
 use ethers_core::types::TxHash;
 use evm_bridge_client::EvmBridgeClientBuilder;
 use near_bridge_client::{NearBridgeClientBuilder, TransactionOptions};
@@ -879,10 +875,8 @@
         AuthOptions::None
     };
 
-    let btc_bridge_client = UTXOBridgeClient::<Bitcoin>::new(
-        combined_config.btc_endpoint.unwrap(),
-        btc_client_auth,
-    );
+    let btc_bridge_client =
+        UTXOBridgeClient::<Bitcoin>::new(combined_config.btc_endpoint.unwrap(), btc_client_auth);
 
     let eth_light_client = EthLightClientBuilder::default()
         .endpoint(combined_config.near_rpc)
