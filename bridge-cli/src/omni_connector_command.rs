use std::{path::Path, str::FromStr};

use clap::Subcommand;

<<<<<<< HEAD
use btc_bridge_client::{BtcBridgeClient, BtcOutpoint};
=======
use btc_bridge_client::BtcBridgeClient;
>>>>>>> 07958140
use ethers_core::types::TxHash;
use evm_bridge_client::EvmBridgeClientBuilder;
use near_bridge_client::{NearBridgeClientBuilder, TransactionOptions};
use near_primitives::{hash::CryptoHash, types::AccountId};
use omni_connector::{
    BindTokenArgs, DeployTokenArgs, FinTransferArgs, InitTransferArgs, OmniConnector,
    OmniConnectorBuilder,
};
use omni_types::{ChainKind, Fee, OmniAddress, TransferId};
use solana_bridge_client::SolanaBridgeClientBuilder;
use solana_client::nonblocking::rpc_client::RpcClient;
use solana_sdk::{signature::Keypair, signer::EncodableKey};
use wormhole_bridge_client::WormholeBridgeClientBuilder;

use crate::{combined_config, CliConfig, Network};

#[derive(Subcommand, Debug)]
pub enum OmniConnectorSubCommand {
    #[clap(about = "Log metadata for a token")]
    LogMetadata {
        #[clap(short, long, help = "Token address to log metadata")]
        token: OmniAddress,
        #[command(flatten)]
        config_cli: CliConfig,
    },

    #[clap(about = "Deploy a token")]
    DeployToken {
        #[clap(short, long, help = "Origin chain of the token to deploy")]
        chain: ChainKind,
        #[clap(short, long, help = "The chain where the LogMetadata call was made")]
        source_chain: ChainKind,
        #[clap(
            short,
            long,
            help = "Transaction hash of the LogMetadata call on other chain"
        )]
        tx_hash: String,
        #[command(flatten)]
        config_cli: CliConfig,
    },
    #[clap(about = "Deposit storage for a token on NEAR")]
    NearStorageDeposit {
        #[clap(short, long, help = "Token to deposit storage for")]
        token: String,
        #[clap(short, long, help = "Amount to deposit")]
        amount: u128,
        #[command(flatten)]
        config_cli: CliConfig,
    },
    #[clap(about = "Sign a transfer on NEAR")]
    NearSignTransfer {
        #[clap(long, help = "Origin chain ID of transfer to sign")]
        origin_chain: ChainKind,
        #[clap(long, help = "Origin nonce of transfer to sign")]
        origin_nonce: u64,
        #[clap(long, help = "Fee recipient account ID")]
        fee_recipient: Option<AccountId>,
        #[clap(short, long, help = "Fee to charge for the transfer")]
        fee: u128,
        #[clap(short, long, help = "Native fee to charge for the transfer")]
        native_fee: u128,
        #[command(flatten)]
        config_cli: CliConfig,
    },
    #[clap(about = "Initialize a transfer on NEAR")]
    NearInitTransfer {
        #[clap(short, long, help = "Token to transfer")]
        token: String,
        #[clap(short, long, help = "Amount to transfer")]
        amount: u128,
        #[clap(short, long, help = "Recipient address on the destination chain")]
        recipient: OmniAddress,
        #[clap(short, long, help = "Fee to charge for the transfer")]
        fee: Option<u128>,
        #[clap(short, long, help = "Native fee to charge for the transfer")]
        native_fee: Option<u128>,
        #[command(flatten)]
        config_cli: CliConfig,
    },
    #[clap(about = "Finalize a transfer on NEAR using EVM proof")]
    NearFinTransferWithEvmProof {
        #[clap(short, long, help = "Origin chain of the transfer to finalize")]
        chain: ChainKind,
        #[clap(
            short,
            long,
            help = "Transaction hash of the InitTransfer call on other chain"
        )]
        tx_hash: String,
        #[clap(
            short,
            long,
            help = "Storage deposit actions. Format: token_id1:account_id1:amount1,token_id2:account_id2:amount2,..."
        )]
        storage_deposit_actions: Vec<String>,
        #[command(flatten)]
        config_cli: CliConfig,
    },
    #[clap(about = "Finalize a transfer on NEAR using VAA")]
    NearFinTransferWithVaa {
        #[clap(short, long, help = "Origin chain of the transfer to finalize")]
        chain: ChainKind,
        #[clap(
            short,
            long,
            help = "Storage deposit actions. Format: token_id1:account_id1:amount1,token_id2:account_id2:amount2,..."
        )]
        storage_deposit_actions: Vec<String>,
        #[clap(short, long, help = "VAA from InitTransfer call")]
        vaa: String,
        #[command(flatten)]
        config_cli: CliConfig,
    },
    #[clap(about = "Finalize a transfer on NEAR using fast transfer")]
    NearFastFinTransfer {
        #[clap(short, long, help = "Origin chain of the transfer")]
        chain: ChainKind,
        #[clap(
            short,
            long,
            help = "Transaction hash of the init transfer call on origin chain"
        )]
        tx_hash: String,
        #[clap(long, help = "Storage deposit amount for tokens receiver")]
        storage_deposit_amount: Option<u128>,
        #[command(flatten)]
        config_cli: CliConfig,
    },
    #[clap(about = "Initialize a transfer on EVM")]
    EvmInitTransfer {
        #[clap(short, long, help = "Chain to initialize the transfer on")]
        chain: ChainKind,
        #[clap(short, long, help = "Token to transfer")]
        token: String,
        #[clap(short, long, help = "Amount to transfer")]
        amount: u128,
        #[clap(short, long, help = "Recipient address")]
        recipient: OmniAddress,
        #[clap(short, long, help = "Fee to charge for the transfer")]
        fee: u128,
        #[clap(short, long, help = "Native fee to charge for the transfer")]
        native_fee: u128,
        #[clap(short, long, help = "Additional message")]
        message: Option<String>,
        #[command(flatten)]
        config_cli: CliConfig,
    },
    #[clap(about = "Finalize a transfer on EVM")]
    EvmFinTransfer {
        #[clap(short, long, help = "Chain to finalize the transfer on")]
        chain: ChainKind,
        #[clap(
            short,
            long,
            help = "Transaction hash of the sign_transfer call on NEAR"
        )]
        tx_hash: String,
        #[command(flatten)]
        config_cli: CliConfig,
    },

    #[clap(about = "Initialize a transfer on Solana")]
    SolanaInitialize {
        #[clap(
            short,
            long,
            help = "Solana keypair in Base58 or path to a .json keypair file"
        )]
        program_keypair: String,
        #[command(flatten)]
        config_cli: CliConfig,
    },
    #[clap(about = "Initialize a transfer on Solana")]
    SolanaInitTransfer {
        #[clap(short, long, help = "Token to transfer")]
        token: String,
        #[clap(short, long, help = "Amount to transfer")]
        amount: u128,
        #[clap(short, long, help = "Recipient address on the destination chain")]
        recipient: OmniAddress,
        #[clap(short, long, help = "Fee to charge for the transfer")]
        fee: u128,
        #[clap(short, long, help = "Native fee to charge for the transfer")]
        native_fee: u64,
        #[command(flatten)]
        config_cli: CliConfig,
    },
    #[clap(about = "Initialize a native transfer on Solana")]
    SolanaInitTransferSol {
        #[clap(short, long, help = "Amount to transfer")]
        amount: u128,
        #[clap(short, long, help = "Recipient address on the destination chain")]
        recipient: OmniAddress,
        #[clap(short, long, help = "Fee to charge for the transfer")]
        fee: u128,
        #[clap(short, long, help = "Native fee to charge for the transfer")]
        native_fee: u64,
        #[command(flatten)]
        config_cli: CliConfig,
    },
    #[clap(about = "Finalize a transfer on Solana")]
    SolanaFinalizeTransfer {
        #[clap(short, long, help = "Transaction hash of sign_transfer call on NEAR")]
        tx_hash: String,
        #[clap(long, help = "Sender ID of the sign_transfer call on NEAR")]
        sender_id: Option<AccountId>,
        #[clap(short, long, help = "Token to finalize the transfer for")]
        solana_token: String,
        #[command(flatten)]
        config_cli: CliConfig,
    },
    #[clap(about = "Finalize a native transfer on Solana")]
    SolanaFinalizeTransferSol {
        #[clap(short, long, help = "Transaction hash of sign_transfer call on NEAR")]
        tx_hash: String,
        #[clap(short, long, help = "Sender ID of the sign_transfer call on NEAR")]
        sender_id: Option<AccountId>,
        #[command(flatten)]
        config_cli: CliConfig,
    },
    SolanaSetAdmin {
        #[clap(short, long, help = "Admin pubkey")]
        admin: String,
        #[command(flatten)]
        config_cli: CliConfig,
    },
    SolanaPause {
        #[command(flatten)]
        config_cli: CliConfig,
    },
    SolanaUpdateMetadata {
        #[clap(short, long, help = "Token to update the metadata for")]
        token: String,
        #[clap(short, long, help = "URI to update the metadata to")]
        uri: Option<String>,
        #[clap(short, long, help = "Name to update the metadata to")]
        name: Option<String>,
        #[clap(short, long, help = "Symbol to update the metadata to")]
        symbol: Option<String>,
        #[command(flatten)]
        config_cli: CliConfig,
    },
    #[clap(about = "Bind a token on a chain that supports Wormhole")]
    BindToken {
        #[clap(short, long, help = "Chain to bind the token from")]
        chain: ChainKind,
        #[clap(
            short,
            long,
            help = "Transaction hash of deploy_token on the destination chain"
        )]
        tx_hash: String,
        #[command(flatten)]
        config_cli: CliConfig,
    },
    #[clap(about = "Finalize Transfer from Bitcoin on Near")]
    NearFinTransferBTC {
        #[clap(short, long, help = "Bitcoin tx hash")]
        btc_tx_hash: String,
        #[clap(short, long, help = "The block height of bitcoin tx hash")]
        tx_block_height: usize,
<<<<<<< HEAD
        #[clap(
            short,
            long,
            help = "The index of the output in the Bitcoin transaction",
            default_value = "0"
        )]
        vout: usize,
        #[clap(short, long, help = "The BTC recipient on NEAR")]
        recipient_id: String,
        #[clap(
            short,
            long,
            help = "The amount to be transferred, in satoshis",
            default_value = "0"
        )]
        amount: u128,
        #[clap(
            short,
            long,
            help = "The Omni Bridge Fee in satoshi",
            default_value = "0"
        )]
        fee: u128,
        #[command(flatten)]
        config_cli: CliConfig,
    },
    #[clap(
        about = "Requests a Bitcoin address for transferring the specified amount to the given recipient on the Bitcoin network"
    )]
    GetBitcoinAddress {
        #[clap(
            short,
            long,
            help = "The recipient in format <chain_id>:<address> for transferring using OmniBridge"
        )]
        recipient_id: String,
        #[clap(
            short,
            long,
            help = "The amount to be transferred, in satoshis",
            default_value = "0"
        )]
        amount: u128,
        #[clap(
            short,
            long,
            help = "The Omni Bridge Fee in satoshi",
            default_value = "0"
        )]
        fee: u128,
=======
        #[clap(short, long, help = "The BTC recipient on NEAR")]
        recipient_id: String,
>>>>>>> 07958140
        #[command(flatten)]
        config_cli: CliConfig,
    },
}

#[allow(clippy::too_many_lines)]
pub async fn match_subcommand(cmd: OmniConnectorSubCommand, network: Network) {
    match cmd {
        OmniConnectorSubCommand::LogMetadata { token, config_cli } => {
            omni_connector(network, config_cli)
                .log_metadata(token, TransactionOptions::default())
                .await
                .unwrap();
        }
        OmniConnectorSubCommand::DeployToken {
            chain,
            source_chain,
            tx_hash,
            config_cli,
        } => match chain {
            ChainKind::Near => match source_chain {
                ChainKind::Eth => {
                    omni_connector(network, config_cli)
                        .deploy_token(DeployTokenArgs::NearDeployTokenWithEvmProof {
                            chain_kind: source_chain,
                            tx_hash: TxHash::from_str(&tx_hash).expect("Invalid tx_hash"),
                            transaction_options: TransactionOptions::default(),
                        })
                        .await
                        .unwrap();
                }
                _ => {
                    omni_connector(network, config_cli)
                        .deploy_token(DeployTokenArgs::NearDeployToken {
                            chain_kind: source_chain,
                            tx_hash,
                            transaction_options: TransactionOptions::default(),
                        })
                        .await
                        .unwrap();
                }
            },
            ChainKind::Eth | ChainKind::Arb | ChainKind::Base => {
                omni_connector(network, config_cli)
                    .deploy_token(DeployTokenArgs::EvmDeployTokenWithTxHash {
                        chain_kind: chain,
                        near_tx_hash: CryptoHash::from_str(&tx_hash).expect("Invalid tx_hash"),
                        tx_nonce: None,
                    })
                    .await
                    .unwrap();
            }
            ChainKind::Sol => {
                omni_connector(network, config_cli)
                    .deploy_token(DeployTokenArgs::SolanaDeployTokenWithTxHash {
                        near_tx_hash: tx_hash.parse().unwrap(),
                        sender_id: None,
                    })
                    .await
                    .unwrap();
            }
        },
        OmniConnectorSubCommand::NearStorageDeposit {
            token,
            amount,
            config_cli,
        } => {
            omni_connector(network, config_cli)
                .near_storage_deposit_for_token(token, amount, TransactionOptions::default())
                .await
                .unwrap();
        }
        OmniConnectorSubCommand::NearSignTransfer {
            origin_chain,
            origin_nonce,
            fee_recipient,
            fee,
            native_fee,
            config_cli,
        } => {
            omni_connector(network, config_cli)
                .near_sign_transfer(
                    TransferId {
                        origin_chain,
                        origin_nonce,
                    },
                    fee_recipient,
                    Some(Fee {
                        fee: fee.into(),
                        native_fee: native_fee.into(),
                    }),
                    TransactionOptions::default(),
                )
                .await
                .unwrap();
        }
        OmniConnectorSubCommand::NearInitTransfer {
            token,
            amount,
            recipient,
            fee,
            native_fee,
            config_cli,
        } => {
            omni_connector(network, config_cli)
                .init_transfer(InitTransferArgs::NearInitTransfer {
                    token,
                    amount,
                    recipient,
                    fee: fee.unwrap_or(0),
                    native_fee: native_fee.unwrap_or(0),
                    transaction_options: TransactionOptions::default(),
                })
                .await
                .unwrap();
        }
        OmniConnectorSubCommand::NearFinTransferWithEvmProof {
            chain,
            tx_hash,
            storage_deposit_actions,
            config_cli,
        } => {
            omni_connector(network, config_cli)
                .fin_transfer(FinTransferArgs::NearFinTransferWithEvmProof {
                    chain_kind: chain,
                    tx_hash: TxHash::from_str(&tx_hash).expect("Invalid tx_hash"),
                    storage_deposit_actions: storage_deposit_actions
                        .iter()
                        .map(|action| {
                            let parts: Vec<&str> = action.split(':').collect();
                            omni_types::locker_args::StorageDepositAction {
                                token_id: parts[0].parse().unwrap(),
                                account_id: parts[1].parse().unwrap(),
                                storage_deposit_amount: parts[2].parse().ok(),
                            }
                        })
                        .collect(),
                    transaction_options: TransactionOptions::default(),
                })
                .await
                .unwrap();
        }
        OmniConnectorSubCommand::NearFinTransferWithVaa {
            chain,
            storage_deposit_actions,
            vaa,
            config_cli,
        } => {
            omni_connector(network, config_cli)
                .fin_transfer(FinTransferArgs::NearFinTransferWithVaa {
                    chain_kind: chain,
                    storage_deposit_actions: storage_deposit_actions
                        .iter()
                        .map(|action| {
                            let parts: Vec<&str> = action.split(':').collect();
                            omni_types::locker_args::StorageDepositAction {
                                token_id: parts[0].parse().unwrap(),
                                account_id: parts[1].parse().unwrap(),
                                storage_deposit_amount: parts[2].parse().ok(),
                            }
                        })
                        .collect(),
                    vaa,
                    transaction_options: TransactionOptions::default(),
                })
                .await
                .unwrap();
        }
        OmniConnectorSubCommand::NearFastFinTransfer {
            chain,
            tx_hash,
            storage_deposit_amount,
            config_cli,
        } => {
            omni_connector(network, config_cli)
                .near_fast_transfer(
                    chain,
                    tx_hash,
                    storage_deposit_amount,
                    TransactionOptions::default(),
                )
                .await
                .unwrap();
        }
        OmniConnectorSubCommand::EvmInitTransfer {
            chain,
            token,
            amount,
            recipient,
            fee,
            native_fee,
            message,
            config_cli,
        } => {
            omni_connector(network, config_cli)
                .init_transfer(InitTransferArgs::EvmInitTransfer {
                    chain_kind: chain,
                    token,
                    amount,
                    recipient,
                    fee: Fee {
                        fee: fee.into(),
                        native_fee: native_fee.into(),
                    },
                    message: message.unwrap_or_default(),
                    tx_nonce: None,
                })
                .await
                .unwrap();
        }
        OmniConnectorSubCommand::EvmFinTransfer {
            chain,
            tx_hash,
            config_cli,
        } => {
            omni_connector(network, config_cli)
                .fin_transfer(FinTransferArgs::EvmFinTransferWithTxHash {
                    near_tx_hash: CryptoHash::from_str(&tx_hash).expect("Invalid tx_hash"),
                    chain_kind: chain,
                    tx_nonce: None,
                })
                .await
                .unwrap();
        }

        OmniConnectorSubCommand::SolanaInitialize {
            program_keypair,
            config_cli,
        } => {
            omni_connector(network, config_cli)
                .solana_initialize(extract_solana_keypair(&program_keypair))
                .await
                .unwrap();
        }
        OmniConnectorSubCommand::SolanaInitTransfer {
            token,
            amount,
            recipient,
            fee,
            native_fee,
            config_cli,
        } => {
            omni_connector(network, config_cli)
                .init_transfer(InitTransferArgs::SolanaInitTransfer {
                    token: token.parse().unwrap(),
                    amount,
                    recipient,
                    fee,
                    native_fee,
                    message: String::new(),
                })
                .await
                .unwrap();
        }
        OmniConnectorSubCommand::SolanaInitTransferSol {
            amount,
            recipient,
            fee,
            native_fee,
            config_cli,
        } => {
            omni_connector(network, config_cli)
                .init_transfer(InitTransferArgs::SolanaInitTransferSol {
                    amount,
                    recipient,
                    fee,
                    native_fee,
                    message: String::new(),
                })
                .await
                .unwrap();
        }
        OmniConnectorSubCommand::SolanaFinalizeTransfer {
            tx_hash,
            sender_id,
            solana_token,
            config_cli,
        } => {
            omni_connector(network, config_cli)
                .fin_transfer(FinTransferArgs::SolanaFinTransferWithTxHash {
                    near_tx_hash: tx_hash.parse().unwrap(),
                    solana_token: solana_token.parse().unwrap(),
                    sender_id,
                })
                .await
                .unwrap();
        }
        OmniConnectorSubCommand::SolanaFinalizeTransferSol { .. } => {}

        OmniConnectorSubCommand::BindToken {
            chain,
            tx_hash,
            config_cli,
        } => match chain {
            ChainKind::Eth => {
                omni_connector(network, config_cli)
                    .bind_token(BindTokenArgs::BindTokenWithEvmProofTx {
                        chain_kind: chain,
                        tx_hash: TxHash::from_str(&tx_hash).expect("Invalid tx_hash"),
                        transaction_options: TransactionOptions::default(),
                    })
                    .await
                    .unwrap();
            }
            _ => {
                omni_connector(network, config_cli)
                    .bind_token(BindTokenArgs::BindTokenWithVaaProofTx {
                        chain_kind: chain,
                        tx_hash,
                        transaction_options: TransactionOptions::default(),
                    })
                    .await
                    .unwrap();
            }
        },
        OmniConnectorSubCommand::SolanaSetAdmin { admin, config_cli } => {
            omni_connector(network, config_cli)
                .solana_set_admin(admin.parse().unwrap())
                .await
                .unwrap();
        }
        OmniConnectorSubCommand::SolanaPause { config_cli } => {
            omni_connector(network, config_cli)
                .solana_pause()
                .await
                .unwrap();
        }
<<<<<<< HEAD
        OmniConnectorSubCommand::NearFinTransferBTC {
            btc_tx_hash,
            tx_block_height,
            vout,
            recipient_id,
            amount,
            fee,
=======
        OmniConnectorSubCommand::SolanaUpdateMetadata {
            token,
            uri,
            config_cli,
            name,
            symbol,
        } => {
            omni_connector(network, config_cli)
                .solana_update_metadata(token.parse().unwrap(), name, symbol, uri)
                .await
                .unwrap();
        }
        OmniConnectorSubCommand::NearFinTransferBTC {
            btc_tx_hash,
            tx_block_height,
            recipient_id,
>>>>>>> 07958140
            config_cli,
        } => {
            omni_connector(network, config_cli)
                .near_fin_transfer_btc(
<<<<<<< HEAD
                    BtcOutpoint {
                        tx_hash: btc_tx_hash,
                        block_height: tx_block_height,
                        vout,
                    },
                    recipient_id,
                    amount,
                    fee,
=======
                    btc_tx_hash,
                    tx_block_height,
                    0,
                    recipient_id,
>>>>>>> 07958140
                    TransactionOptions::default(),
                    None,
                )
                .await
                .unwrap();
        }
<<<<<<< HEAD
        OmniConnectorSubCommand::GetBitcoinAddress {
            recipient_id,
            amount,
            fee,
            config_cli,
        } => {
            let btc_address = omni_connector(network, config_cli)
                .get_btc_address(&recipient_id, amount, fee)
                .await
                .unwrap();

            tracing::info!("BTC Address: {btc_address}");
        }
=======
>>>>>>> 07958140
    }
}

fn omni_connector(network: Network, cli_config: CliConfig) -> OmniConnector {
    let combined_config = combined_config(cli_config, network);

    let near_bridge_client = NearBridgeClientBuilder::default()
        .endpoint(combined_config.near_rpc)
        .private_key(combined_config.near_private_key)
        .signer(combined_config.near_signer)
        .omni_bridge_id(combined_config.near_token_locker_id)
        .btc_connector(combined_config.btc_connector)
        .build()
        .unwrap();

    let eth_bridge_client = EvmBridgeClientBuilder::default()
        .endpoint(combined_config.eth_rpc)
        .chain_id(combined_config.eth_chain_id)
        .private_key(combined_config.eth_private_key)
        .omni_bridge_address(combined_config.eth_bridge_token_factory_address)
        .build()
        .unwrap();

    let base_bridge_client = EvmBridgeClientBuilder::default()
        .endpoint(combined_config.base_rpc)
        .chain_id(combined_config.base_chain_id)
        .private_key(combined_config.base_private_key)
        .omni_bridge_address(combined_config.base_bridge_token_factory_address)
        .build()
        .unwrap();

    let arb_bridge_client = EvmBridgeClientBuilder::default()
        .endpoint(combined_config.arb_rpc)
        .chain_id(combined_config.arb_chain_id)
        .private_key(combined_config.arb_private_key)
        .omni_bridge_address(combined_config.arb_bridge_token_factory_address)
        .build()
        .unwrap();

    let solana_bridge_client = SolanaBridgeClientBuilder::default()
        .client(Some(RpcClient::new(combined_config.solana_rpc.unwrap())))
        .program_id(
            combined_config
                .solana_bridge_address
                .map(|addr| addr.parse().unwrap()),
        )
        .wormhole_core(
            combined_config
                .solana_wormhole_address
                .map(|addr| addr.parse().unwrap()),
        )
        .keypair(
            combined_config
                .solana_keypair
                .as_deref()
                .map(extract_solana_keypair),
        )
        .build()
        .unwrap();

    let wormhole_bridge_client = WormholeBridgeClientBuilder::default()
        .endpoint(combined_config.wormhole_api)
        .build()
        .unwrap();

    let btc_bridge_client = BtcBridgeClient::new(combined_config.btc_endpoint.unwrap());

    OmniConnectorBuilder::default()
        .near_bridge_client(Some(near_bridge_client))
        .eth_bridge_client(Some(eth_bridge_client))
        .base_bridge_client(Some(base_bridge_client))
        .arb_bridge_client(Some(arb_bridge_client))
        .solana_bridge_client(Some(solana_bridge_client))
        .wormhole_bridge_client(Some(wormhole_bridge_client))
        .btc_bridge_client(Some(btc_bridge_client))
        .build()
        .unwrap()
}

fn extract_solana_keypair(keypair: &str) -> Keypair {
    if keypair.contains('/') || keypair.contains('.') {
        Keypair::read_from_file(Path::new(&keypair)).unwrap()
    } else {
        Keypair::from_base58_string(keypair)
    }
}<|MERGE_RESOLUTION|>--- conflicted
+++ resolved
@@ -2,11 +2,7 @@
 
 use clap::Subcommand;
 
-<<<<<<< HEAD
 use btc_bridge_client::{BtcBridgeClient, BtcOutpoint};
-=======
-use btc_bridge_client::BtcBridgeClient;
->>>>>>> 07958140
 use ethers_core::types::TxHash;
 use evm_bridge_client::EvmBridgeClientBuilder;
 use near_bridge_client::{NearBridgeClientBuilder, TransactionOptions};
@@ -269,7 +265,6 @@
         btc_tx_hash: String,
         #[clap(short, long, help = "The block height of bitcoin tx hash")]
         tx_block_height: usize,
-<<<<<<< HEAD
         #[clap(
             short,
             long,
@@ -320,10 +315,6 @@
             default_value = "0"
         )]
         fee: u128,
-=======
-        #[clap(short, long, help = "The BTC recipient on NEAR")]
-        recipient_id: String,
->>>>>>> 07958140
         #[command(flatten)]
         config_cli: CliConfig,
     },
@@ -651,7 +642,18 @@
                 .await
                 .unwrap();
         }
-<<<<<<< HEAD
+        OmniConnectorSubCommand::SolanaUpdateMetadata {
+            token,
+            uri,
+            config_cli,
+            name,
+            symbol,
+        } => {
+            omni_connector(network, config_cli)
+                .solana_update_metadata(token.parse().unwrap(), name, symbol, uri)
+                .await
+                .unwrap();
+        }
         OmniConnectorSubCommand::NearFinTransferBTC {
             btc_tx_hash,
             tx_block_height,
@@ -659,29 +661,10 @@
             recipient_id,
             amount,
             fee,
-=======
-        OmniConnectorSubCommand::SolanaUpdateMetadata {
-            token,
-            uri,
-            config_cli,
-            name,
-            symbol,
-        } => {
-            omni_connector(network, config_cli)
-                .solana_update_metadata(token.parse().unwrap(), name, symbol, uri)
-                .await
-                .unwrap();
-        }
-        OmniConnectorSubCommand::NearFinTransferBTC {
-            btc_tx_hash,
-            tx_block_height,
-            recipient_id,
->>>>>>> 07958140
             config_cli,
         } => {
             omni_connector(network, config_cli)
                 .near_fin_transfer_btc(
-<<<<<<< HEAD
                     BtcOutpoint {
                         tx_hash: btc_tx_hash,
                         block_height: tx_block_height,
@@ -690,19 +673,13 @@
                     recipient_id,
                     amount,
                     fee,
-=======
-                    btc_tx_hash,
-                    tx_block_height,
-                    0,
-                    recipient_id,
->>>>>>> 07958140
+
                     TransactionOptions::default(),
                     None,
                 )
                 .await
                 .unwrap();
         }
-<<<<<<< HEAD
         OmniConnectorSubCommand::GetBitcoinAddress {
             recipient_id,
             amount,
@@ -716,8 +693,6 @@
 
             tracing::info!("BTC Address: {btc_address}");
         }
-=======
->>>>>>> 07958140
     }
 }
 
