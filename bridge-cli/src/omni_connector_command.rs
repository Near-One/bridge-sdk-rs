--- conflicted
+++ resolved
@@ -610,12 +610,8 @@
         .endpoint(combined_config.near_rpc)
         .private_key(combined_config.near_private_key)
         .signer(combined_config.near_signer)
-<<<<<<< HEAD
-        .token_locker_id(combined_config.near_token_locker_id)
+        .omni_bridge_id(combined_config.near_token_locker_id)
         .btc_connector(combined_config.btc_connector)
-=======
-        .omni_bridge_id(combined_config.near_token_locker_id)
->>>>>>> 2675f950
         .build()
         .unwrap();
 
