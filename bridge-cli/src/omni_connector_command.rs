use crate::{combined_config, CliConfig, Network};
use clap::Subcommand;
use ethers_core::types::TxHash;
use evm_connector::{EvmConnector, EvmConnectorBuilder};
use near_connector::NearConnectorBuilder;
use near_primitives::{hash::CryptoHash, types::AccountId};
<<<<<<< HEAD
=======
use omni_connector::{OmniConnector, OmniConnectorBuilder};
>>>>>>> 2923d3d8
use omni_types::{
    locker_args::{BindTokenArgs, FinTransferArgs},
    ChainKind, Fee,
};
use std::str::FromStr;

#[derive(Subcommand, Debug)]
pub enum OmniConnectorSubCommand {
    LogMetadata {
        #[clap(short, long)]
        token: String,
        #[command(flatten)]
        config_cli: CliConfig,
    },
    StorageDeposit {
        #[clap(short, long)]
        token: String,
        #[clap(short, long)]
        amount: u128,
        #[command(flatten)]
        config_cli: CliConfig,
    },
    EvmDeployToken {
        #[clap(short, long)]
        tx_hash: String,
        #[clap(short, long)]
        sender_id: Option<String>,
        #[command(flatten)]
        config_cli: CliConfig,
    },
    NearInitTransfer {
        #[clap(short, long)]
        token: String,
        #[clap(short, long)]
        amount: u128,
        #[clap(short, long)]
        receiver: String,
        #[command(flatten)]
        config_cli: CliConfig,
    },
    EvmFinTransfer {
        #[clap(short, long)]
        tx_hash: String,
        #[clap(short, long)]
        sender_id: Option<String>,
        #[command(flatten)]
        config_cli: CliConfig,
    },
    EvmInitTransfer {
        #[clap(short, long)]
        token: String,
        #[clap(short, long)]
        amount: u128,
        #[clap(short, long)]
        receiver: String,
        #[clap(short, long)]
        fee: u128,
        #[clap(short, long)]
        native_fee: u128,
        #[command(flatten)]
        config_cli: CliConfig,
    },
    NearFinTransfer {
        #[clap(short, long)]
        token: String,
        #[clap(short, long)]
        source_chain_id: u8,
        #[clap(short, long)]
        receiver: String,
        #[clap(short, long)]
        vaa: String,
        #[command(flatten)]
        config_cli: CliConfig,
    },
    SignTransfer {
        #[clap(short, long)]
        nonce: u64,
        #[clap(short, long)]
        fee: u128,
        #[clap(long)]
        native_fee: u128,
        #[command(flatten)]
        config_cli: CliConfig,
    },
    BindTokenEvm {
        #[clap(short, long)]
        tx_hash: String,
        #[command(flatten)]
        config_cli: CliConfig,
    },
    BindTokenWormhole {
        #[clap(short, long)]
        source_chain_id: u8,
        #[clap(short, long)]
        vaa: String,
        #[command(flatten)]
        config_cli: CliConfig,
    },
    NearDeployToken {
        #[clap(short, long)]
        source_chain_id: u8,
        #[clap(short, long)]
        vaa: String,
        #[command(flatten)]
        config_cli: CliConfig,
    },
}

pub async fn match_subcommand(cmd: OmniConnectorSubCommand, network: Network) {
    match cmd {
        OmniConnectorSubCommand::LogMetadata { token, config_cli } => {
            omni_connector(network, config_cli)
                .near_connector()
                .unwrap()
                .log_token_metadata(token)
                .await
                .unwrap();
        }
        OmniConnectorSubCommand::StorageDeposit {
            token,
            amount,
            config_cli,
        } => {
            omni_connector(network, config_cli)
                .near_connector()
                .unwrap()
                .storage_deposit_for_token(token, amount)
                .await
                .unwrap();
        }
        OmniConnectorSubCommand::EvmDeployToken {
            tx_hash,
            sender_id,
            config_cli,
        } => {
            omni_connector(network, config_cli)
                .deploy_token(
                    CryptoHash::from_str(&tx_hash).expect("Invalid tx_hash"),
                    sender_id.map(|id| AccountId::from_str(&id).expect("Invalid sender_id")),
                )
                .await
                .unwrap();
        }
        OmniConnectorSubCommand::NearInitTransfer {
            token,
            amount,
            receiver,
            config_cli,
        } => {
            omni_connector(network, config_cli)
                .near_connector()
                .unwrap()
                .init_transfer(token, amount, receiver)
                .await
                .unwrap();
        }
        OmniConnectorSubCommand::SignTransfer {
            nonce,
            fee,
            native_fee,
            config_cli,
        } => {
            omni_connector(network, config_cli)
                .near_connector()
                .unwrap()
                .sign_transfer(
                    nonce,
                    None,
                    Some(Fee {
                        fee: fee.into(),
                        native_fee: native_fee.into(),
                    }),
                )
                .await
                .unwrap();
        }
        OmniConnectorSubCommand::EvmFinTransfer {
            tx_hash,
            sender_id,
            config_cli,
        } => {
            omni_connector(network, config_cli)
                .fin_transfer(
                    CryptoHash::from_str(&tx_hash).expect("Invalid tx_hash"),
                    sender_id.map(|id| AccountId::from_str(&id).expect("Invalid sender_id")),
                )
                .await
                .unwrap();
        }
        OmniConnectorSubCommand::EvmInitTransfer {
            token,
            amount,
            receiver,
            fee,
            native_fee,
<<<<<<< HEAD
            config_cli,
        } => {
            omni_connector(network, config_cli)
                .init_transfer(
                    token,
                    amount,
                    receiver,
                    Fee {
                        fee: fee.into(),
                        native_fee: native_fee.into(),
                    },
                )
                .await
                .unwrap();
        }
        OmniConnectorSubCommand::NearDeployToken {
            source_chain_id,
            vaa,
            config_cli,
        } => {
            omni_connector(network, config_cli)
                .near_connector()
                .unwrap()
                .deploy_token(ChainKind::try_from(source_chain_id).unwrap(), &vaa)
                .await
                .unwrap();
        }
        OmniConnectorSubCommand::NearFinTransfer {
            token,
            source_chain_id,
            receiver,
            vaa,
            config_cli,
        } => {
            let args = omni_types::prover_args::WormholeVerifyProofArgs {
                proof_kind: omni_types::prover_result::ProofKind::InitTransfer,
                vaa,
            };
            omni_connector(network, config_cli)
                .near_connector()
                .unwrap()
                .fin_transfer(FinTransferArgs {
                    chain_kind: ChainKind::try_from(source_chain_id).unwrap(),
                    storage_deposit_args: omni_types::locker_args::StorageDepositArgs {
                        token: AccountId::from_str(&token).unwrap(),
                        accounts: vec![(AccountId::from_str(&receiver).unwrap(), true)],
                    },
                    prover_args: near_primitives::borsh::to_vec(&args).unwrap(),
                })
                .await
                .unwrap();
        }
=======
            config_cli,
        } => {
            omni_connector(network, config_cli)
                .evm_init_transfer(token, amount, receiver, Fee {
                    fee: fee.into(),
                    native_fee: native_fee.into(),
                })
                .await
                .unwrap();
        }
        OmniConnectorSubCommand::NearDeployToken {
            source_chain_id,
            vaa,
            config_cli,
        } => {
            omni_connector(network, config_cli)
                .near_deploy_token(ChainKind::try_from(source_chain_id).unwrap(), &vaa)
                .await
                .unwrap();
        }
        OmniConnectorSubCommand::NearFinTransfer {
            token,
            source_chain_id,
            receiver,
            vaa,
            config_cli,
        } => {
            let args = omni_types::prover_args::WormholeVerifyProofArgs {
                proof_kind: omni_types::prover_result::ProofKind::InitTransfer,
                vaa,
            };

            omni_connector(network, config_cli)
                .near_fin_transfer(FinTransferArgs {
                    chain_kind: ChainKind::try_from(source_chain_id).unwrap(),
                    storage_deposit_args: omni_types::locker_args::StorageDepositArgs {
                        token: AccountId::from_str(&token).unwrap(),
                        accounts: vec![(AccountId::from_str(&receiver).unwrap(), true)],
                    },
                    prover_args: near_primitives::borsh::to_vec(&args).unwrap(),
                })
                .await
                .unwrap();
        }
>>>>>>> 2923d3d8
        OmniConnectorSubCommand::BindTokenEvm {
            tx_hash,
            config_cli,
        } => {
            omni_connector(network, config_cli)
                .bind_token_with_eth_prover(TxHash::from_str(&tx_hash).expect("Invalid tx_hash"))
                .await
                .unwrap();
        }
        OmniConnectorSubCommand::BindTokenWormhole {
            source_chain_id,
            vaa,
            config_cli,
        } => {
            let args = omni_types::prover_args::WormholeVerifyProofArgs {
                proof_kind: omni_types::prover_result::ProofKind::DeployToken,
                vaa,
            };
            omni_connector(network, config_cli)
                .near_connector()
                .unwrap()
                .bind_token(BindTokenArgs {
                    chain_kind: ChainKind::try_from(source_chain_id).unwrap(),
                    prover_args: near_primitives::borsh::to_vec(&args).unwrap(),
                })
                .await
                .unwrap();
        }
        OmniConnectorSubCommand::BindTokenWormhole {
            source_chain_id,
            vaa,
            config_cli,
        } => {
            let args = omni_types::prover_args::WormholeVerifyProofArgs {
                proof_kind: omni_types::prover_result::ProofKind::DeployToken,
                vaa,
            };

            omni_connector(network, config_cli)
                .bind_token(BindTokenArgs {
                    chain_kind: ChainKind::try_from(source_chain_id).unwrap(),
                    prover_args: near_primitives::borsh::to_vec(&args).unwrap(),
                })
                .await
                .unwrap();
        }
    }
}

fn omni_connector(network: Network, cli_config: CliConfig) -> EvmConnector {
    let combined_config = combined_config(cli_config, network);

    let near_connector = NearConnectorBuilder::default()
        .endpoint(combined_config.near_rpc)
        .private_key(combined_config.near_private_key)
        .signer(combined_config.near_signer)
        .token_locker_id(combined_config.near_token_locker_id)
        .build()
        .unwrap();

    EvmConnectorBuilder::default()
        .endpoint(combined_config.eth_rpc)
        .chain_id(combined_config.eth_chain_id)
        .private_key(combined_config.eth_private_key)
        .bridge_token_factory_address(combined_config.bridge_token_factory_address)
        .near_connector(Some(near_connector))
        .build()
        .unwrap()
}<|MERGE_RESOLUTION|>--- conflicted
+++ resolved
@@ -4,10 +4,6 @@
 use evm_connector::{EvmConnector, EvmConnectorBuilder};
 use near_connector::NearConnectorBuilder;
 use near_primitives::{hash::CryptoHash, types::AccountId};
-<<<<<<< HEAD
-=======
-use omni_connector::{OmniConnector, OmniConnectorBuilder};
->>>>>>> 2923d3d8
 use omni_types::{
     locker_args::{BindTokenArgs, FinTransferArgs},
     ChainKind, Fee,
@@ -203,7 +199,6 @@
             receiver,
             fee,
             native_fee,
-<<<<<<< HEAD
             config_cli,
         } => {
             omni_connector(network, config_cli)
@@ -256,52 +251,6 @@
                 .await
                 .unwrap();
         }
-=======
-            config_cli,
-        } => {
-            omni_connector(network, config_cli)
-                .evm_init_transfer(token, amount, receiver, Fee {
-                    fee: fee.into(),
-                    native_fee: native_fee.into(),
-                })
-                .await
-                .unwrap();
-        }
-        OmniConnectorSubCommand::NearDeployToken {
-            source_chain_id,
-            vaa,
-            config_cli,
-        } => {
-            omni_connector(network, config_cli)
-                .near_deploy_token(ChainKind::try_from(source_chain_id).unwrap(), &vaa)
-                .await
-                .unwrap();
-        }
-        OmniConnectorSubCommand::NearFinTransfer {
-            token,
-            source_chain_id,
-            receiver,
-            vaa,
-            config_cli,
-        } => {
-            let args = omni_types::prover_args::WormholeVerifyProofArgs {
-                proof_kind: omni_types::prover_result::ProofKind::InitTransfer,
-                vaa,
-            };
-
-            omni_connector(network, config_cli)
-                .near_fin_transfer(FinTransferArgs {
-                    chain_kind: ChainKind::try_from(source_chain_id).unwrap(),
-                    storage_deposit_args: omni_types::locker_args::StorageDepositArgs {
-                        token: AccountId::from_str(&token).unwrap(),
-                        accounts: vec![(AccountId::from_str(&receiver).unwrap(), true)],
-                    },
-                    prover_args: near_primitives::borsh::to_vec(&args).unwrap(),
-                })
-                .await
-                .unwrap();
-        }
->>>>>>> 2923d3d8
         OmniConnectorSubCommand::BindTokenEvm {
             tx_hash,
             config_cli,
