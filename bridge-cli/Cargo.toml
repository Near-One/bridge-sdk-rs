--- conflicted
+++ resolved
@@ -1,10 +1,6 @@
 [package]
 name = "bridge-cli"
-<<<<<<< HEAD
-version = "0.3.7"
-=======
-version = "0.3.8"
->>>>>>> 661b7f2a
+version = "0.3.9"
 edition = "2021"
 repository = "https://github.com/Near-One/bridge-sdk-rs"
 
